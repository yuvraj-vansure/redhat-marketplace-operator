--- conflicted
+++ resolved
@@ -95,11 +95,6 @@
 	- kubectl apply -f deploy/crds/marketplace.redhat.com_v1alpha1_marketplaceconfig_cr.yaml
 	- kubectl apply -f deploy/crds/marketplace.redhat.com_v1alpha1_razeedeployment_cr.yaml
 	- kubectl apply -f deploy/crds/marketplace.redhat.com_v1alpha1_metering_cr.yaml
-<<<<<<< HEAD
-	
-=======
-
->>>>>>> 6e8ce691
 clean: ##delete the contents created in 'make create'
 	@echo deleting resources
 	- kubectl delete -f deploy/crds/marketplace.redhat.com_v1alpha1_marketplaceconfig_cr.yaml
@@ -128,13 +123,8 @@
 
 .PHONY: test-e2e
 test-e2e: ## Run integration e2e tests with different options.
-<<<<<<< HEAD
-	# @echo ... Making image for e2e ...
-	# - make image
-=======
 	@echo ... Making build for e2e ...
 	- make build
->>>>>>> 6e8ce691
 	@echo ... Running the same e2e tests with different args ...
 	@echo ... Running locally ...
 	- kubectl create namespace ${NAMESPACE} || true
