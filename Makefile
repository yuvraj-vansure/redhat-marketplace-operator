SHELL:=/bin/bash
NAMESPACE ?= redhat-marketplace-operator
IMAGE_REGISTRY ?= public-image-registry.apps-crc.testing/symposium
OPERATOR_IMAGE_NAME ?= redhat-marketplace-operator
OPERATOR_IMAGE_TAG ?= latest
AGENT_IMAGE_NAME ?= marketplace-agent
AGENT_IMAGE_TAG ?= latest
VERSION ?= $(shell go run scripts/version/main.go)

SERVICE_ACCOUNT := redhat-marketplace-operator
<<<<<<< HEAD
=======
SECRETS_NAME := my-docker-secrets
>>>>>>> 12d6b32e

OPERATOR_IMAGE := $(IMAGE_REGISTRY)/$(OPERATOR_IMAGE_NAME):$(OPERATOR_IMAGE_TAG)
AGENT_IMAGE := $(IMAGE_REGISTRY)/$(AGENT_IMAGE_NAME):$(AGENT_IMAGE_TAG)

include scripts/RegistryMakefile

.DEFAULT_GOAL := help

##@ Application

install: ## Install all resources (CR/CRD's, RBAC and Operator)
	@echo ....... Creating namespace .......
	- kubectl create namespace ${NAMESPACE}
<<<<<<< HEAD
	make create
	make deploys
	make apply

=======
	@echo ....... Creating CRDs .......
	- kubectl create -f deploy/crds/marketplace.redhat.com_marketplaceconfigs_crd.yaml -n ${NAMESPACE}
	- kubectl create -f deploy/crds/marketplace.redhat.com_meterbases_crd.yaml -n ${NAMESPACE}
	- kubectl create -f deploy/crds/marketplace.redhat.com_meterings_crd.yaml -n ${NAMESPACE}
	- kubectl create -f deploy/crds/marketplace.redhat.com_razeedeployments_crd.yaml -n ${NAMESPACE}
	@echo ....... Applying serivce accounts and role ........
	- kubectl apply -f deploy/role.yaml -n ${NAMESPACE}
	- kubectl apply -f deploy/role_binding.yaml -n ${NAMESPACE}
	- kubectl apply -f deploy/service_account.yaml -n ${NAMESPACE}
	@echo ....... Applying Operator .......
	- kubectl apply -f deploy/operator.yaml -n ${NAMESPACE}
	@echo ....... Applying Rules and Service Account .......
	- kubectl apply -f deploy/crds/marketplace.redhat.com_v1alpha1_marketplaceconfig_cr.yaml -n ${NAMESPACE}
	- kubectl apply -f deploy/crds/marketplace.redhat.com_v1alpha1_meterbase_cr.yaml -n ${NAMESPACE}
	- kubectl apply -f deploy/crds/marketplace.redhat.com_v1alpha1_razeedeployment_cr.yaml -n ${NAMESPACE}
	- kubectl apply -f deploy/crds/marketplace.redhat.com_v1alpha1_metering_cr.yaml -n ${NAMESPACE}
	- @oc secrets link ${SERVICE_ACCOUNT} $(SECRETS_NAME) --for=pull
>>>>>>> 12d6b32e

uninstall: ## Uninstall all that all performed in the $ make install
	@echo ....... Uninstalling .......
	@make clean

hot-update: ##
	@echo ........ Building .........
	make build
	@echo ........ Pushing ..........
	make push
	@echo ........ Deleteing pods ...
	- kubectl delete pods -n $(NAMESPACE) -l name=$(OPERATOR_IMAGE_NAME)
	@echo ........ Recreating crs ..........
	make unapply
	make apply

##@ Build

.PHONY: build
build: ## Build the operator executable
	@echo Adding assets
	@mkdir -p build/_output
	- [ -d "build/_output/assets" ] && rm -rf build/_output/assets
	- [ -f "build/_output/bin/redhat-marketplace-operator" ] && rm -f build/_output/bin/redhat-marketplace-operator
	@cp -r ./assets build/_output
	go build -o build/_output/bin/redhat-marketplace-operator ./cmd/manager/main.go
	docker build . -f ./build/Dockerfile
	@make code-templates
	@echo Building the operator exec with image name $(OPERATOR_IMAGE)
	operator-sdk build $(OPERATOR_IMAGE)

.PHONY: push
push: push ## Push the operator image
	docker push $(OPERATOR_IMAGE)

generate-csv: ## Generate the csv
	operator-sdk generate csv --csv-version $(VERSION) --csv-config=./deploy/olm-catalog/csv-config.yaml

##@ Development

code-vet: ## Run go vet for this project. More info: https://golang.org/cmd/vet/
	@echo go vet
	go vet $$(go list ./... )

code-fmt: ## Run go fmt for this project
	@echo go fmt
	go fmt $$(go list ./... )

code-templates: ## Gen templates
	@RELATED_IMAGE_MARKETPLACE_OPERATOR=$(OPERATOR_IMAGE) RELATED_IMAGE_MARKETPLACE_AGENT=$(AGENT_IMAGE) scripts/gen_files.sh

code-dev: ## Run the default dev commands which are the go fmt and vet then execute the $ make code-gen
	@echo Running the common required commands for developments purposes
	- make code-fmt
	- make code-vet
	- make code-gen

code-gen: ## Run the operator-sdk commands to generated code (k8s and crds)
	@echo Updating the deep copy files with the changes in the API
	operator-sdk generate k8s
	@echo Updating the CRD files with the OpenAPI validations
	operator-sdk generate crds
	@echo Generating the yamls for deployment
	- make code-templates

setup-minikube: ## Setup minikube for full operator dev
	@echo Applying prometheus operator
	kubectl apply -f https://raw.githubusercontent.com/coreos/prometheus-operator/master/bundle.yaml
	@echo Applying olm
	kubectl apply -f https://raw.githubusercontent.com/operator-framework/operator-lifecycle-manager/master/deploy/upstream/quickstart/crds.yaml
	kubectl apply -f https://raw.githubusercontent.com/operator-framework/operator-lifecycle-manager/master/deploy/upstream/quickstart/olm.yaml
	@echo Applying operator marketplace
	for item in 01_namespace.yaml 02_catalogsourceconfig.crd.yaml 03_operatorsource.crd.yaml 04_service_account.yaml 05_role.yaml 06_role_binding.yaml 07_upstream_operatorsource.cr.yaml 08_operator.yaml ; do \
		kubectl apply -f https://raw.githubusercontent.com/operator-framework/operator-marketplace/master/deploy/upstream/$$item ; \
	done

##@ Manual Testing

create: ##creates the required crds for this deployment
	@echo creating crds
<<<<<<< HEAD
	- kubectl create -n $(NAMESPACE) -f deploy/crds/marketplace.redhat.com_marketplaceconfigs_crd.yaml
	- kubectl create -n $(NAMESPACE) -f deploy/crds/marketplace.redhat.com_razeedeployments_crd.yaml
	- kubectl create -n $(NAMESPACE) -f deploy/crds/marketplace.redhat.com_meterings_crd.yaml
	- kubectl create -n $(NAMESPACE) -f deploy/crds/marketplace.redhat.com_meterbases_crd.yaml

deploys: ##deploys the resources for deployment
	@echo creating service_account
	- kubectl create -n $(NAMESPACE) -f deploy/service_account.yaml
	@echo creating role
	- kubectl create -n $(NAMESPACE) -f deploy/role.yaml
	@echo creating role_binding
	- kubectl create -n $(NAMESPACE) -f deploy/role_binding.yaml
	@echo creating operator
	- kubectl create -n $(NAMESPACE) -f deploy/operator.yaml

apply: ##applies changes to crds
	- kubectl apply -n $(NAMESPACE) -f deploy/crds/marketplace.redhat.com_v1alpha1_marketplaceconfig_cr.yaml
	- kubectl apply -n $(NAMESPACE) -f deploy/crds/marketplace.redhat.com_v1alpha1_razeedeployment_cr.yaml
	- kubectl apply -n $(NAMESPACE) -f deploy/crds/marketplace.redhat.com_v1alpha1_metering_cr.yaml

unapply: ##removes the crds
	- kubectl delete -n $(NAMESPACE) -f deploy/crds/marketplace.redhat.com_v1alpha1_marketplaceconfig_cr.yaml
	- kubectl delete -n $(NAMESPACE) -f deploy/crds/marketplace.redhat.com_v1alpha1_razeedeployment_cr.yaml
	- kubectl delete -n $(NAMESPACE) -f deploy/crds/marketplace.redhat.com_v1alpha1_metering_cr.yaml

clean: ##delete the contents created in 'make create'
	@echo deleting resources
	- kubectl delete opsrc ${OPERATOR_SOURCE}
	- kubectl delete -n $(NAMESPACE) -f deploy/crds/marketplace.redhat.com_v1alpha1_marketplaceconfig_cr.yaml
	- kubectl delete -n $(NAMESPACE) -f deploy/crds/marketplace.redhat.com_v1alpha1_razeedeployment_cr.yaml
	- kubectl delete -n $(NAMESPACE) -f deploy/crds/marketplace.redhat.com_v1alpha1_metering_cr.yaml
	- kubectl delete -n $(NAMESPACE) -f deploy/crds/marketplace.redhat.com_v1alpha1_meterbase_cr.yaml
	- kubectl delete -n $(NAMESPACE) -f deploy/operator.yaml
	- kubectl delete -n $(NAMESPACE) -f deploy/role_binding.yaml
	- kubectl delete -n $(NAMESPACE) -f deploy/role.yaml
	- kubectl delete -n $(NAMESPACE) -f deploy/service_account.yaml
	- kubectl delete -n $(NAMESPACE) -f deploy/crds/marketplace.redhat.com_marketplaceconfigs_crd.yaml
	- kubectl delete -n $(NAMESPACE) -f deploy/crds/marketplace.redhat.com_razeedeployments_crd.yaml
	- kubectl delete -n $(NAMESPACE) -f deploy/crds/marketplace.redhat.com_meterings_crd.yaml
	- kubectl delete -n $(NAMESPACE) -f deploy/crds/marketplace.redhat.com_meterbases_crd.yaml
=======
	- kubectl create -f deploy/crds/marketplace.redhat.com_marketplaceconfigs_crd.yaml -n ${NAMESPACE}
	- kubectl create -f deploy/crds/marketplace.redhat.com_razeedeployments_crd.yaml -n ${NAMESPACE}
	- kubectl create -f deploy/crds/marketplace.redhat.com_meterings_crd.yaml -n ${NAMESPACE}
	- kubectl create -f deploy/crds/marketplace.redhat.com_meterbases_crd.yaml -n ${NAMESPACE}

deploys: ##deploys the resources for deployment
	@echo deploying services and operators
	- kubectl create -f deploy/service_account.yaml -n ${NAMESPACE}
	- kubectl create -f deploy/role.yaml -n ${NAMESPACE}
	- kubectl create -f deploy/role_binding.yaml -n ${NAMESPACE}
	- kubectl create -f deploy/operator.yaml -n ${NAMESPACE}

apply: ##applies changes to crds
	- kubectl apply -f deploy/crds/marketplace.redhat.com_v1alpha1_marketplaceconfig_cr.yaml -n ${NAMESPACE}

clean: ##delete the contents created in 'make create'
	@echo deleting resources
	- kubectl delete opsrc ${OPERATOR_SOURCE} -n ${NAMESPACE}
	- kubectl delete -f deploy/crds/marketplace.redhat.com_v1alpha1_marketplaceconfig_cr.yaml -n ${NAMESPACE}
	- kubectl delete -f deploy/crds/marketplace.redhat.com_v1alpha1_razeedeployment_cr.yaml -n ${NAMESPACE}
	- kubectl delete -f deploy/crds/marketplace.redhat.com_v1alpha1_metering_cr.yaml -n ${NAMESPACE}
	- kubectl delete -f deploy/crds/marketplace.redhat.com_v1alpha1_meterbase_cr.yaml -n ${NAMESPACE}
	- kubectl delete -f deploy/operator.yaml -n ${NAMESPACE}
	- kubectl delete -f deploy/role_binding.yaml -n ${NAMESPACE}
	- kubectl delete -f deploy/role.yaml -n ${NAMESPACE}
	- kubectl delete -f deploy/service_account.yaml -n ${NAMESPACE}
	- kubectl delete -f deploy/crds/marketplace.redhat.com_marketplaceconfigs_crd.yaml -n ${NAMESPACE}
	- kubectl delete -f deploy/crds/marketplace.redhat.com_razeedeployments_crd.yaml -n ${NAMESPACE}
	- kubectl delete -f deploy/crds/marketplace.redhat.com_meterings_crd.yaml -n ${NAMESPACE}
	- kubectl delete -f deploy/crds/marketplace.redhat.com_meterbases_crd.yaml -n ${NAMESPACE}
	- kubectl delete namespace razee
>>>>>>> 12d6b32e

##@ Tests

.PHONY: test
test: ## Run go tests
	@echo ... Run tests
	go test ./...

.PHONY: test-cover
test-cover: ## Run coverage on code
	@echo Running coverage
	go test -coverprofile cover.out ./...
	go tool cover -func=cover.out

.PHONY: test-integration
test-integration:
	@echo Test integration

.PHONY: test-e2e
test-e2e: ## Run integration e2e tests with different options.
	@echo ... Making build for e2e ...
	@echo ... Applying code templates for e2e ...
	- make code-templates
	@echo ... Running the same e2e tests with different args ...
	@echo ... Running locally ...
	- kubectl create namespace ${NAMESPACE} || true
	- operator-sdk test local ./test/e2e --namespace=${NAMESPACE} --go-test-flags="-tags e2e"


##@ Misc

deploy-test-prometheus:
	. ./scripts/deploy_test_prometheus.sh

##@ Help

.PHONY: help
help: ## Display this help
	@echo -e "Usage:\n  make \033[36m<target>\033[0m"
	@echo Targets:
	@awk 'BEGIN {FS = ":.*##"}; \
		/^[a-zA-Z0-9_-]+:.*?##/ { printf "  \033[36m%-15s\033[0m %s\n", $$1, $$2 } \
		/^##@/ { printf "\n\033[1m%s\033[0m\n", substr($$0, 5) } ' $(MAKEFILE_LIST)<|MERGE_RESOLUTION|>--- conflicted
+++ resolved
@@ -8,10 +8,7 @@
 VERSION ?= $(shell go run scripts/version/main.go)
 
 SERVICE_ACCOUNT := redhat-marketplace-operator
-<<<<<<< HEAD
-=======
 SECRETS_NAME := my-docker-secrets
->>>>>>> 12d6b32e
 
 OPERATOR_IMAGE := $(IMAGE_REGISTRY)/$(OPERATOR_IMAGE_NAME):$(OPERATOR_IMAGE_TAG)
 AGENT_IMAGE := $(IMAGE_REGISTRY)/$(AGENT_IMAGE_NAME):$(AGENT_IMAGE_TAG)
@@ -25,30 +22,10 @@
 install: ## Install all resources (CR/CRD's, RBAC and Operator)
 	@echo ....... Creating namespace .......
 	- kubectl create namespace ${NAMESPACE}
-<<<<<<< HEAD
 	make create
 	make deploys
 	make apply
 
-=======
-	@echo ....... Creating CRDs .......
-	- kubectl create -f deploy/crds/marketplace.redhat.com_marketplaceconfigs_crd.yaml -n ${NAMESPACE}
-	- kubectl create -f deploy/crds/marketplace.redhat.com_meterbases_crd.yaml -n ${NAMESPACE}
-	- kubectl create -f deploy/crds/marketplace.redhat.com_meterings_crd.yaml -n ${NAMESPACE}
-	- kubectl create -f deploy/crds/marketplace.redhat.com_razeedeployments_crd.yaml -n ${NAMESPACE}
-	@echo ....... Applying serivce accounts and role ........
-	- kubectl apply -f deploy/role.yaml -n ${NAMESPACE}
-	- kubectl apply -f deploy/role_binding.yaml -n ${NAMESPACE}
-	- kubectl apply -f deploy/service_account.yaml -n ${NAMESPACE}
-	@echo ....... Applying Operator .......
-	- kubectl apply -f deploy/operator.yaml -n ${NAMESPACE}
-	@echo ....... Applying Rules and Service Account .......
-	- kubectl apply -f deploy/crds/marketplace.redhat.com_v1alpha1_marketplaceconfig_cr.yaml -n ${NAMESPACE}
-	- kubectl apply -f deploy/crds/marketplace.redhat.com_v1alpha1_meterbase_cr.yaml -n ${NAMESPACE}
-	- kubectl apply -f deploy/crds/marketplace.redhat.com_v1alpha1_razeedeployment_cr.yaml -n ${NAMESPACE}
-	- kubectl apply -f deploy/crds/marketplace.redhat.com_v1alpha1_metering_cr.yaml -n ${NAMESPACE}
-	- @oc secrets link ${SERVICE_ACCOUNT} $(SECRETS_NAME) --for=pull
->>>>>>> 12d6b32e
 
 uninstall: ## Uninstall all that all performed in the $ make install
 	@echo ....... Uninstalling .......
@@ -129,48 +106,6 @@
 
 create: ##creates the required crds for this deployment
 	@echo creating crds
-<<<<<<< HEAD
-	- kubectl create -n $(NAMESPACE) -f deploy/crds/marketplace.redhat.com_marketplaceconfigs_crd.yaml
-	- kubectl create -n $(NAMESPACE) -f deploy/crds/marketplace.redhat.com_razeedeployments_crd.yaml
-	- kubectl create -n $(NAMESPACE) -f deploy/crds/marketplace.redhat.com_meterings_crd.yaml
-	- kubectl create -n $(NAMESPACE) -f deploy/crds/marketplace.redhat.com_meterbases_crd.yaml
-
-deploys: ##deploys the resources for deployment
-	@echo creating service_account
-	- kubectl create -n $(NAMESPACE) -f deploy/service_account.yaml
-	@echo creating role
-	- kubectl create -n $(NAMESPACE) -f deploy/role.yaml
-	@echo creating role_binding
-	- kubectl create -n $(NAMESPACE) -f deploy/role_binding.yaml
-	@echo creating operator
-	- kubectl create -n $(NAMESPACE) -f deploy/operator.yaml
-
-apply: ##applies changes to crds
-	- kubectl apply -n $(NAMESPACE) -f deploy/crds/marketplace.redhat.com_v1alpha1_marketplaceconfig_cr.yaml
-	- kubectl apply -n $(NAMESPACE) -f deploy/crds/marketplace.redhat.com_v1alpha1_razeedeployment_cr.yaml
-	- kubectl apply -n $(NAMESPACE) -f deploy/crds/marketplace.redhat.com_v1alpha1_metering_cr.yaml
-
-unapply: ##removes the crds
-	- kubectl delete -n $(NAMESPACE) -f deploy/crds/marketplace.redhat.com_v1alpha1_marketplaceconfig_cr.yaml
-	- kubectl delete -n $(NAMESPACE) -f deploy/crds/marketplace.redhat.com_v1alpha1_razeedeployment_cr.yaml
-	- kubectl delete -n $(NAMESPACE) -f deploy/crds/marketplace.redhat.com_v1alpha1_metering_cr.yaml
-
-clean: ##delete the contents created in 'make create'
-	@echo deleting resources
-	- kubectl delete opsrc ${OPERATOR_SOURCE}
-	- kubectl delete -n $(NAMESPACE) -f deploy/crds/marketplace.redhat.com_v1alpha1_marketplaceconfig_cr.yaml
-	- kubectl delete -n $(NAMESPACE) -f deploy/crds/marketplace.redhat.com_v1alpha1_razeedeployment_cr.yaml
-	- kubectl delete -n $(NAMESPACE) -f deploy/crds/marketplace.redhat.com_v1alpha1_metering_cr.yaml
-	- kubectl delete -n $(NAMESPACE) -f deploy/crds/marketplace.redhat.com_v1alpha1_meterbase_cr.yaml
-	- kubectl delete -n $(NAMESPACE) -f deploy/operator.yaml
-	- kubectl delete -n $(NAMESPACE) -f deploy/role_binding.yaml
-	- kubectl delete -n $(NAMESPACE) -f deploy/role.yaml
-	- kubectl delete -n $(NAMESPACE) -f deploy/service_account.yaml
-	- kubectl delete -n $(NAMESPACE) -f deploy/crds/marketplace.redhat.com_marketplaceconfigs_crd.yaml
-	- kubectl delete -n $(NAMESPACE) -f deploy/crds/marketplace.redhat.com_razeedeployments_crd.yaml
-	- kubectl delete -n $(NAMESPACE) -f deploy/crds/marketplace.redhat.com_meterings_crd.yaml
-	- kubectl delete -n $(NAMESPACE) -f deploy/crds/marketplace.redhat.com_meterbases_crd.yaml
-=======
 	- kubectl create -f deploy/crds/marketplace.redhat.com_marketplaceconfigs_crd.yaml -n ${NAMESPACE}
 	- kubectl create -f deploy/crds/marketplace.redhat.com_razeedeployments_crd.yaml -n ${NAMESPACE}
 	- kubectl create -f deploy/crds/marketplace.redhat.com_meterings_crd.yaml -n ${NAMESPACE}
@@ -202,7 +137,6 @@
 	- kubectl delete -f deploy/crds/marketplace.redhat.com_meterings_crd.yaml -n ${NAMESPACE}
 	- kubectl delete -f deploy/crds/marketplace.redhat.com_meterbases_crd.yaml -n ${NAMESPACE}
 	- kubectl delete namespace razee
->>>>>>> 12d6b32e
 
 ##@ Tests
 
