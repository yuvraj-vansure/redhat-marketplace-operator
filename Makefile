--- conflicted
+++ resolved
@@ -5,25 +5,6 @@
 else
 GOBIN=$(shell go env GOBIN)
 endif
-<<<<<<< HEAD
-
-export
-
-.DEFAULT_GOAL := all
-
-.PHONY: all
-all: fmt vet generate build
-
-skaffold-dev:
-	make operator/skaffold-dev
-
-skaffold-run:
-	make operator/skaffold-run
-
-skaffold-build: vet fmt
-	make operator/skaffold-build
-
-=======
 
 
 export
@@ -42,7 +23,6 @@
 skaffold-build: vet fmt
 	make operator/skaffold-build
 
->>>>>>> 2983ef9c
 .PHONY: build
 build:
 	$(MAKE) docker-build
@@ -58,7 +38,6 @@
 .PHONY: test
 test:
 	$(MAKE) $(addsuffix /test,$(PROJECTS))
-<<<<<<< HEAD
 
 generate:
 	$(MAKE) $(addsuffix /generate,$(PROJECTS))
@@ -74,14 +53,6 @@
 docker-manifest:
 	$(MAKE) $(addsuffix /docker-manifest,$(PROJECTS))
 
-=======
-
-generate:
-	$(MAKE) $(addsuffix /generate,$(PROJECTS))
-
-docker-build:
-	$(MAKE) $(addsuffix /docker-build,$(PROJECTS))
->>>>>>> 2983ef9c
 
 .PHONY: check-licenses
 check-licenses: addlicense ## Check if all files have licenses
@@ -110,7 +81,6 @@
 
 reporter/%:
 	cd ./reporter/v2 && $(MAKE) $(@F)
-<<<<<<< HEAD
 
 metering/%:
 	cd ./metering/v2 && $(MAKE) $(@F)
@@ -119,12 +89,4 @@
 	cd ./authchecker/v2 && $(MAKE) $(@F)
 
 base/%:
-	cd ./base && $(MAKE) $(@F)
-=======
-
-metering/%:
-	cd ./metering/v2 && $(MAKE) $(@F)
-
-authchecker/%:
-	cd ./authchecker/v2 && $(MAKE) $(@F)
->>>>>>> 2983ef9c
+	cd ./base && $(MAKE) $(@F)