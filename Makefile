--- conflicted
+++ resolved
@@ -110,11 +110,7 @@
 
 skaffold-dev: ## Run skaffold dev. Will unique tag the operator and rebuild.
 	make create
-<<<<<<< HEAD
-	DEVPOSTFIX=$(DEVPOSTFIX) DOCKER_EXEC=$(DOCKER_EXEC) skaffold dev --tail --port-forward --default-repo $(IMAGE_REGISTRY) --force
-=======
 	DEVPOSTFIX=$(DEVPOSTFIX) DOCKER_EXEC=$(DOCKER_EXEC) skaffold dev --tail --port-forward --default-repo $(IMAGE_REGISTRY) --namespace $(NAMESPACE)
->>>>>>> 93949d5d
 
 skaffold-run: ## Run skaffold run. Will uniquely tag the operator.
 	make helm
