--- conflicted
+++ resolved
@@ -32,11 +32,8 @@
 // OperatorConfig is the configuration for the operator
 type OperatorConfig struct {
 	DeployedNamespace string `env:"POD_NAMESPACE"`
-<<<<<<< HEAD
+	DeployedPodName   string `env:"POD_NAME"`
 	ControllerValues  ControllerValues
-=======
-	DeployedPodName   string `env:"POD_NAME"`
->>>>>>> 5e3f590a
 	ReportController  ReportControllerConfig
 	RelatedImages
 	Features
