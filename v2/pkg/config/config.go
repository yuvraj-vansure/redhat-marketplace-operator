// Copyright 2020 IBM Corp.
//
// Licensed under the Apache License, Version 2.0 (the "License");
// you may not use this file except in compliance with the License.
// You may obtain a copy of the License at
//
//      http://www.apache.org/licenses/LICENSE-2.0
//
// Unless required by applicable law or agreed to in writing, software
// distributed under the License is distributed on an "AS IS" BASIS,
// WITHOUT WARRANTIES OR CONDITIONS OF ANY KIND, either express or implied.
// See the License for the specific language governing permissions and
// limitations under the License.

package config

import (
	"sync"
	"time"

	"github.com/caarlos0/env/v6"
<<<<<<< HEAD
=======
	"k8s.io/client-go/discovery"
	"sigs.k8s.io/controller-runtime/pkg/client"
	logf "sigs.k8s.io/controller-runtime/pkg/log"
>>>>>>> 3ee1b9f4
)

var global *OperatorConfig
var globalMutex = sync.RWMutex{}
var log = logf.Log.WithName("operator_config")

// OperatorConfig is the configuration for the operator
type OperatorConfig struct {
	DeployedNamespace string `env:"POD_NAMESPACE"`
<<<<<<< HEAD
	RelatedImages     RelatedImages
	Features          Features
	Marketplace       Marketplace
	ControllerValues  ControllerValues
=======
>>>>>>> 3ee1b9f4
	ReportController  ReportControllerConfig
	RelatedImages
	Features
	Marketplace
	Infrastructure
	OLMInformation
}

// RelatedImages stores relatedimages for the operator
type RelatedImages struct {
	Reporter                    string `env:"RELATED_IMAGE_REPORTER" envDefault:"reporter:latest"`
	KubeRbacProxy               string `env:"RELATED_IMAGE_KUBE_RBAC_PROXY" envDefault:"registry.redhat.io/openshift4/ose-kube-rbac-proxy:v4.5"`
	MetricState                 string `env:"RELATED_IMAGE_METRIC_STATE" envDefault:"metric-state:latest"`
	AuthChecker                 string `env:"RELATED_IMAGE_AUTHCHECK" envDefault:"authcheck:latest"`
	Prometheus                  string `env:"RELATED_IMAGE_PROMETHEUS" envDefault:"registry.redhat.io/openshift4/ose-prometheus:latest"`
	PrometheusOperator          string `env:"RELATED_IMAGE_PROMETHEUS_OPERATOR" envDefault:"registry.redhat.io/openshift4/ose-prometheus-operator:latest"`
	ConfigMapReloader           string `env:"RELATED_IMAGE_CONFIGMAP_RELOADER" envDefault:"registry.redhat.io/openshift4/ose-configmap-reloader:latest"`
	PrometheusConfigMapReloader string `env:"RELATED_IMAGE_PROMETHEUS_CONFIGMAP_RELOADER" envDefault:"registry.redhat.io/openshift4/ose-prometheus-config-reloader:latest"`
	OAuthProxy                  string `env:"RELATED_IMAGE_OAUTH_PROXY" envDefault:"registry.redhat.io/openshift4/ose-oauth-proxy:latest"`
	RemoteResourceS3            string `env:"RELATED_IMAGE_RHM_RRS3_DEPLOYMENT" envDefault:"quay.io/razee/remoteresources3:0.6.2"`
	WatchKeeper                 string `env:"RELATED_IMAGE_RHM_WATCH_KEEPER_DEPLOYMENT" envDefault:"quay.io/razee/watch-keeper:0.6.6"`
}

// Features store feature flags
type Features struct {
	IBMCatalog bool `env:"FEATURE_IBMCATALOG" envDefault:"true"`
}

// Marketplace configuration
type Marketplace struct {
	URL            string `env:"MARKETPLACE_URL" envDefault:"https://marketplace.redhat.com"`
	InsecureClient bool   `env:"MARKETPLACE_HTTP_INSECURE_MODE" envDefault:"false"`
}

type ControllerValues struct {
	DeploymentNamespace           string        `env:"POD_NAMESPACE" envDefault:"openshift-redhat-marketplace"`
	MeterDefControllerRequeueRate time.Duration `env:"METER_DEF_CONTROLLER_REQUEUE_RATE" envDefault:"3600s"`
}

// ReportConfig stores some changeable information for creating a report
type ReportControllerConfig struct {
	RetryTime  time.Duration `env:"REPORT_RETRY_TIME_DURATION" envDefault:"6h"`
	RetryLimit *int32        `env:"REPORT_RETRY_LIMIT"`
}

type OLMInformation struct {
	OwnerName      string `env:"OLM_OWNER_NAME"`
	OwnerNamespace string `env:"OLM_OWNER_NAMESPACE"`
	OwnerKind      string `env:"OLM_OWNER_KIND"`
}

func reset() {
	globalMutex.Lock()
	defer globalMutex.Unlock()

	global = nil
}

// ProvideConfig gets the config from env vars
func ProvideConfig() (OperatorConfig, error) {
	globalMutex.Lock()
	defer globalMutex.Unlock()

	if global == nil {
		cfg := OperatorConfig{}
		err := env.Parse(&cfg)
		if err != nil {
			return cfg, err
		}

		cfg.Infrastructure = Infrastructure{}
		global = &cfg
	}

	return *global, nil
}

// ProvideInfrastructureAwareConfig loads Operator Config with Infrastructure information
func ProvideInfrastructureAwareConfig(c client.Client, dc *discovery.DiscoveryClient) (OperatorConfig, error) {
	cfg := OperatorConfig{}
	inf, err := LoadInfrastructure(c, dc)
	if err != nil {
		return cfg, err
	}
	cfg.Infrastructure = *inf

	err = env.Parse(&cfg)
	if err != nil {
		return cfg, err
	}

	return cfg, nil
}

var GetConfig = ProvideConfig<|MERGE_RESOLUTION|>--- conflicted
+++ resolved
@@ -19,12 +19,9 @@
 	"time"
 
 	"github.com/caarlos0/env/v6"
-<<<<<<< HEAD
-=======
 	"k8s.io/client-go/discovery"
 	"sigs.k8s.io/controller-runtime/pkg/client"
 	logf "sigs.k8s.io/controller-runtime/pkg/log"
->>>>>>> 3ee1b9f4
 )
 
 var global *OperatorConfig
@@ -34,13 +31,7 @@
 // OperatorConfig is the configuration for the operator
 type OperatorConfig struct {
 	DeployedNamespace string `env:"POD_NAMESPACE"`
-<<<<<<< HEAD
-	RelatedImages     RelatedImages
-	Features          Features
-	Marketplace       Marketplace
 	ControllerValues  ControllerValues
-=======
->>>>>>> 3ee1b9f4
 	ReportController  ReportControllerConfig
 	RelatedImages
 	Features
