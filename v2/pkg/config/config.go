// Copyright 2020 IBM Corp.
//
// Licensed under the Apache License, Version 2.0 (the "License");
// you may not use this file except in compliance with the License.
// You may obtain a copy of the License at
//
//      http://www.apache.org/licenses/LICENSE-2.0
//
// Unless required by applicable law or agreed to in writing, software
// distributed under the License is distributed on an "AS IS" BASIS,
// WITHOUT WARRANTIES OR CONDITIONS OF ANY KIND, either express or implied.
// See the License for the specific language governing permissions and
// limitations under the License.

package config

import (
	"sync"
	"time"

	"github.com/caarlos0/env/v6"
	"time"
)

var global *OperatorConfig
var globalMutex = sync.RWMutex{}

// OperatorConfig is the configuration for the operator
type OperatorConfig struct {
	DeployedNamespace string `env:"POD_NAMESPACE"`
	RelatedImages     RelatedImages
	Features          Features
	Marketplace       Marketplace
<<<<<<< HEAD
	ControllerValues  ControllerValues
=======
	ReportController  ReportControllerConfig
>>>>>>> e7f22f66
}

// RelatedImages stores relatedimages for the operator
type RelatedImages struct {
	Reporter                    string `env:"RELATED_IMAGE_REPORTER" envDefault:"reporter:latest"`
	KubeRbacProxy               string `env:"RELATED_IMAGE_KUBE_RBAC_PROXY" envDefault:"registry.redhat.io/openshift4/ose-kube-rbac-proxy:v4.5"`
	MetricState                 string `env:"RELATED_IMAGE_METRIC_STATE" envDefault:"metric-state:latest"`
	AuthChecker                 string `env:"RELATED_IMAGE_AUTHCHECK" envDefault:"authcheck:latest"`
	Prometheus                  string `env:"RELATED_IMAGE_PROMETHEUS" envDefault:"registry.redhat.io/openshift4/ose-prometheus:latest"`
	PrometheusOperator          string `env:"RELATED_IMAGE_PROMETHEUS_OPERATOR" envDefault:"registry.redhat.io/openshift4/ose-prometheus-operator:latest"`
	ConfigMapReloader           string `env:"RELATED_IMAGE_CONFIGMAP_RELOADER" envDefault:"registry.redhat.io/openshift4/ose-configmap-reloader:latest"`
	PrometheusConfigMapReloader string `env:"RELATED_IMAGE_PROMETHEUS_CONFIGMAP_RELOADER" envDefault:"registry.redhat.io/openshift4/ose-prometheus-config-reloader:latest"`
	OAuthProxy                  string `env:"RELATED_IMAGE_OAUTH_PROXY" envDefault:"registry.redhat.io/openshift4/ose-oauth-proxy:latest"`
	RemoteResourceS3            string `env:"RELATED_IMAGE_RHM_RRS3_DEPLOYMENT" envDefault:"quay.io/razee/remoteresources3:0.6.2"`
	WatchKeeper                 string `env:"RELATED_IMAGE_RHM_WATCH_KEEPER_DEPLOYMENT" envDefault:"quay.io/razee/watch-keeper:0.6.6"`
}

// Features store feature flags
type Features struct {
	IBMCatalog bool `env:"FEATURE_IBMCATALOG" envDefault:"true"`
}

// Marketplace configuration
type Marketplace struct {
	URL            string `env:"MARKETPLACE_URL" envDefault:"https://marketplace.redhat.com"`
	InsecureClient bool   `env:"MARKETPLACE_HTTP_INSECURE_MODE" envDefault:"false"`
}

<<<<<<< HEAD
type ControllerValues struct {
	DeploymentNamespace string `env:"POD_NAMESPACE" envDefault:"openshift-redhat-marketplace"`
	MeterDefControllerRequeueRate time.Duration `env:"METER_DEF_CONTROLLER_REQUEUE_RATE" envDefault:"3600s"`
=======
// ReportConfig stores some changeable information for creating a report
type ReportControllerConfig struct {
	RetryTime  time.Duration `env:"REPORT_RETRY_TIME_DURATION" envDefault:"6h"`
	RetryLimit *int32        `env:"REPORT_RETRY_LIMIT"`
>>>>>>> e7f22f66
}

func reset() {
	globalMutex.Lock()
	defer globalMutex.Unlock()

	global = nil
}

// ProvideConfig gets the config from env vars
func ProvideConfig() (OperatorConfig, error) {
	globalMutex.Lock()
	defer globalMutex.Unlock()

	if global == nil {
		cfg := OperatorConfig{}
		err := env.Parse(&cfg)
		if err != nil {
			return cfg, err
		}
		global = &cfg
	}

	return *global, nil
}

var GetConfig = ProvideConfig<|MERGE_RESOLUTION|>--- conflicted
+++ resolved
@@ -19,7 +19,6 @@
 	"time"
 
 	"github.com/caarlos0/env/v6"
-	"time"
 )
 
 var global *OperatorConfig
@@ -31,11 +30,8 @@
 	RelatedImages     RelatedImages
 	Features          Features
 	Marketplace       Marketplace
-<<<<<<< HEAD
 	ControllerValues  ControllerValues
-=======
 	ReportController  ReportControllerConfig
->>>>>>> e7f22f66
 }
 
 // RelatedImages stores relatedimages for the operator
@@ -64,16 +60,14 @@
 	InsecureClient bool   `env:"MARKETPLACE_HTTP_INSECURE_MODE" envDefault:"false"`
 }
 
-<<<<<<< HEAD
 type ControllerValues struct {
 	DeploymentNamespace string `env:"POD_NAMESPACE" envDefault:"openshift-redhat-marketplace"`
 	MeterDefControllerRequeueRate time.Duration `env:"METER_DEF_CONTROLLER_REQUEUE_RATE" envDefault:"3600s"`
-=======
+}
 // ReportConfig stores some changeable information for creating a report
 type ReportControllerConfig struct {
 	RetryTime  time.Duration `env:"REPORT_RETRY_TIME_DURATION" envDefault:"6h"`
 	RetryLimit *int32        `env:"REPORT_RETRY_LIMIT"`
->>>>>>> e7f22f66
 }
 
 func reset() {
