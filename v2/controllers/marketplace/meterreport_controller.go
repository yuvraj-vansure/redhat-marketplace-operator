--- conflicted
+++ resolved
@@ -98,33 +98,11 @@
 }
 
 func (r *MeterReportReconciler) SetupWithManager(mgr manager.Manager) error {
-<<<<<<< HEAD
-	cfg, _ := config.GetConfig()
-	nspred := predicate.Funcs{
-		// Ensures MarketPlaceConfig reconciles only within namespace
-		GenericFunc: func(e event.GenericEvent) bool {
-			return e.Meta.GetNamespace() == cfg.DeployedNamespace
-		},
-		UpdateFunc: func(e event.UpdateEvent) bool {
-			return e.MetaOld.GetNamespace() == cfg.DeployedNamespace && e.MetaNew.GetNamespace() == cfg.DeployedNamespace
-		},
-		CreateFunc: func(e event.CreateEvent) bool {
-			return e.Meta.GetNamespace() == cfg.DeployedNamespace
-		},
-		DeleteFunc: func(e event.DeleteEvent) bool {
-			return e.Meta.GetNamespace() == cfg.DeployedNamespace
-		},
-	}
-
-	return ctrl.NewControllerManagedBy(mgr).
-		For(&marketplacev1alpha1.MeterReport{}, builder.WithPredicates(nspred)).
-=======
 	namespacePredicate := predicates.NamespacePredicate(r.cfg.DeployedNamespace)
 
 	return ctrl.NewControllerManagedBy(mgr).
 		WithEventFilter(namespacePredicate).
 		For(&marketplacev1alpha1.MeterReport{}).
->>>>>>> f721f30f
 		Watches(&source.Kind{Type: &marketplacev1alpha1.MeterReport{}}, &handler.EnqueueRequestForObject{}).
 		Watches(&source.Kind{Type: &batchv1.Job{}}, &handler.EnqueueRequestForOwner{
 			IsController: true,
