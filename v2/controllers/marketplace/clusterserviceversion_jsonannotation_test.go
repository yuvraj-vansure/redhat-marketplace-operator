// Copyright 2021 IBM Corp.
//
// Licensed under the Apache License, Version 2.0 (the "License");
// you may not use this file except in compliance with the License.
// You may obtain a copy of the License at
//
//      http://www.apache.org/licenses/LICENSE-2.0
//
// Unless required by applicable law or agreed to in writing, software
// distributed under the License is distributed on an "AS IS" BASIS,
// WITHOUT WARRANTIES OR CONDITIONS OF ANY KIND, either express or implied.
// See the License for the specific language governing permissions and
// limitations under the License.

package marketplace

import (
	"context"

	"github.com/golang/mock/gomock"
	. "github.com/onsi/ginkgo"
	. "github.com/onsi/gomega"
	olmv1alpha1 "github.com/operator-framework/api/pkg/operators/v1alpha1"
	marketplacev1alpha1 "github.com/redhat-marketplace/redhat-marketplace-operator/v2/apis/marketplace/v1alpha1"
	"github.com/redhat-marketplace/redhat-marketplace-operator/v2/apis/marketplace/v1beta1"
	utils "github.com/redhat-marketplace/redhat-marketplace-operator/v2/pkg/utils"
	"github.com/redhat-marketplace/redhat-marketplace-operator/v2/tests/mock/mock_client"
	metav1 "k8s.io/apimachinery/pkg/apis/meta/v1"
	"k8s.io/apimachinery/pkg/runtime/schema"
	"k8s.io/kubectl/pkg/scheme"
	"k8s.io/utils/pointer"
	k8client "sigs.k8s.io/controller-runtime/pkg/client"
	logf "sigs.k8s.io/controller-runtime/pkg/log"
)

var _ = Describe("JsonMeterDefValidation", func() {
	var (
		ctrl   *gomock.Controller
		client *mock_client.MockClient
		//statusWriter *mock_client.MockStatusWriter
		ctx context.Context
		//patcher      *mock_patch.MockPatchMaker
		sut *ClusterServiceVersionReconciler
		//cc  reconcileutils.ClientCommandRunner
		meterDefStatus = "marketplace.redhat.com/meterDefinitionStatus"
		meterDefError  = "marketplace.redhat.com/meterDefinitionError"
		CSV            = &olmv1alpha1.ClusterServiceVersion{}
	)

	BeforeEach(func() {
		logger := logf.Log.WithName("JsonMeterDefValidation")
		ctrl = gomock.NewController(GinkgoT())
		//patcher = mock_patch.NewMockPatchMaker(ctrl)
		client = mock_client.NewMockClient(ctrl)
		//statusWriter = mock_client.NewMockStatusWriter(ctrl)
		marketplacev1alpha1.AddToScheme(scheme.Scheme)
		olmv1alpha1.AddToScheme(scheme.Scheme)
		//cc = reconcileutils.NewClientCommand(client, scheme.Scheme, logger)
		ctx = context.TODO()

		sut = &ClusterServiceVersionReconciler{Client: client, Scheme: scheme.Scheme, Log: logger}

		CSV = &olmv1alpha1.ClusterServiceVersion{
			ObjectMeta: metav1.ObjectMeta{
				Name:      "n",
				Namespace: "ns",
			},
		}
	})

	AfterEach(func() {
		ctrl.Finish()
	})

	Context("MeterDefinition Json String", func() {
		var (
			meterDefJsonBad = `{
			"apiVersion": "marketplace.redhat.com/v1alpha1",
			"kind": "MeterDefinition",
			"metadata": {
			  "name": "robinstorage-meterdef"
			},
			"spec": {
			  "group": "robinclusters.robin.io",
			  "kind": "RobinCluster",
			  "workloadVertexType": "OperatorGroup",
			  "workloads": {
				"name": "pod_node",
				"type": "Pod",
				ownerCRD": {
					"apiVersion": "robin.io/v1alpha1",
					"kind": "RobinCluster"
				},
				"metricLabels": [{
					"aggregation": "sum",
					"label": "node_hour",
					"query": "kube_pod_info{created_by_kind=\"DaemonSet\",created_by_name=\"robin\"}"
				}]
			  }
			}
		  }`
			annBad       = map[string]string{utils.CSV_METERDEFINITION_ANNOTATION: meterDefJsonBad}
			meterDefJson = `{
        "apiVersion": "marketplace.redhat.com/v1alpha1",
        "kind": "MeterDefinition",
        "metadata": {
          "name": "robinstorage-meterdef"
        },
        "spec": {
          "meterGroup": "robinclusters.robin.io",
          "meterKind": "RobinCluster",
          "workloadVertexType": "OperatorGroup",
          "workloads": [{
            "name": "pod_node",
            "type": "Pod",
            "ownerCRD": {
                "apiVersion": "manage.robin.io/v1",
                "kind": "RobinCluster"
            },
            "metricLabels": [{
                "aggregation": "avg",
                "label": "node_hour2",
                "query": "min_over_time((kube_pod_info{created_by_kind=\"DaemonSet\",created_by_name=\"robin\",node=~\".*\"} or on() vector(0))[60m:60m])"
            }]
          }]
        }
      }`
			ann             = map[string]string{utils.CSV_METERDEFINITION_ANNOTATION: meterDefJson}
			meterDefinition *marketplacev1alpha1.MeterDefinition

			//meterDefinitionNew   *marketplacev1alpha1.MeterDefinition
			gvk *schema.GroupVersionKind
		)

		BeforeEach(func() {
			meterDefinition = &marketplacev1alpha1.MeterDefinition{}

			//meterDefinitionNew = nil
			gvk = &schema.GroupVersionKind{}
			gvk.Kind = "ClusterServiceVersion"
			gvk.Version = "operators.coreos.com/v1alpha1"
			meterDefinition.SetNamespace("test-namespace")
			CSV.SetNamespace("test-namespace")
			CSV.SetName("mock-csv")
<<<<<<< HEAD
			_ = meterDefinition.BuildMeterDefinitionFromString(
=======
			meterDefinition.BuildMeterDefinitionFromString(
>>>>>>> cf1298c2
				meterDefJson,
				CSV.GetName(),
				CSV.GetNamespace(),
				utils.CSV_ANNOTATION_NAME,
				utils.CSV_ANNOTATION_NAMESPACE)
			ref := metav1.OwnerReference{
				APIVersion:         gvk.GroupVersion().String(),
				Kind:               gvk.Kind,
				Name:               CSV.GetName(),
				UID:                CSV.GetUID(),
				BlockOwnerDeletion: pointer.BoolPtr(false),
				Controller:         pointer.BoolPtr(false),
			}

			meterDefinition.ObjectMeta.OwnerReferences = append(meterDefinition.ObjectMeta.OwnerReferences, ref)
		})

		It("CSV should have annotation meterDefStatus with value 'error' and meterDefError", func() {
			list := v1beta1.MeterDefinitionList{
				Items: []v1beta1.MeterDefinition{},
			}
			client.EXPECT().Update(ctx, CSV).Return(nil).Times(2)
			client.EXPECT().List(gomock.Any(), gomock.Any(), gomock.Any()).DoAndReturn(
				func(_ context.Context, l *v1beta1.MeterDefinitionList, _ k8client.ListOption) error {
					*l = list
					return nil
				}).Times(1)
			client.EXPECT().Create(ctx, gomock.Any()).DoAndReturn(func(_ context.Context, mdef *v1beta1.MeterDefinition) error {

				Expect(mdef.Name).To(Equal("robinstorage-meterdef"))
				return nil
			}).Times(1)

			By("testing for failure")
			sut.reconcileMeterDefAnnotation(CSV, annBad)
			Expect(CSV.GetAnnotations()[meterDefStatus]).To(Equal("error"))
			Expect(CSV.GetAnnotations()[meterDefError]).Should(ContainSubstring("invalid character"))

			//client.EXPECT().Update(ctx, CSV).Return(nil).Times(1)
			By("testing for success")
			sut.reconcileMeterDefAnnotation(CSV, ann)
			Expect(CSV.GetAnnotations()[meterDefStatus]).To(Equal("success"))
			Expect(CSV.GetAnnotations()[meterDefError]).Should(BeEmpty())

		})
	})
})<|MERGE_RESOLUTION|>--- conflicted
+++ resolved
@@ -142,11 +142,7 @@
 			meterDefinition.SetNamespace("test-namespace")
 			CSV.SetNamespace("test-namespace")
 			CSV.SetName("mock-csv")
-<<<<<<< HEAD
 			_ = meterDefinition.BuildMeterDefinitionFromString(
-=======
-			meterDefinition.BuildMeterDefinitionFromString(
->>>>>>> cf1298c2
 				meterDefJson,
 				CSV.GetName(),
 				CSV.GetNamespace(),
