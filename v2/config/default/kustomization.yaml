--- conflicted
+++ resolved
@@ -9,15 +9,12 @@
 # Labels to add to all resources and selectors.
 commonLabels:
   redhat.marketplace.com/name: redhat-marketplace-operator
-<<<<<<< HEAD
+  app.kubernetes.io/managed-by: OLM
+  app.kubernetes.io/instance: default
 commonAnnotations:
   productID: 068a62892a1e4db39641342e592daa25
   productMetric: FREE
   productName: IBM Cloud Platform Common Services
-=======
-  app.kubernetes.io/managed-by: OLM
-  app.kubernetes.io/instance: default
->>>>>>> 319a89a7
 configurations:
   - kustomizeconfig.yaml
 resources:
