---
# Source: redhat-marketplace-operator-template-chart/templates/role.yaml
apiVersion: rbac.authorization.k8s.io/v1
kind: ClusterRole
metadata:
  name: operator
rules:
  - apiGroups:
      - '*'
    resources:
      - '*'
    verbs:
      - get
      - list
      - watch
  - nonResourceURLs:
      - '*'
    verbs:
      - get
      - list
      - watch
  - apiGroups:
      - rbac.authorization.k8s.io
    resourceNames:
      - razeedeploy-admin-cr
      - redhat-marketplace-razeedeploy
    resources:
      - clusterroles
    verbs:
      - get
      - list
      - delete
  - apiGroups:
      - ''
    resources:
      - pods
      - services
      - services/finalizers
      - endpoints
      - persistentvolumeclaims
      - persistentvolumes
      - events
      - configmaps
      - secrets
      - namespaces
    verbs:
      - get
      - list
      - watch
  - apiGroups:
      - ''
    resources:
      - namespaces
    verbs:
      - update
      - patch
  - apiGroups:
      - ''
    resources:
      - nodes
    verbs:
      - get
      - list
      - watch
      - patch
      - update
  - apiGroups:
      - batch
      - extensions
    resources:
      - jobs
    verbs:
      - get
      - list
      - watch
  - apiGroups:
      - apps
    resources:
      - deployments
      - statefulsets
      - replicasets
      - daemonsets
    verbs:
      - get
      - list
      - watch
  - apiGroups:
      - apps
    resourceNames:
      - redhat-marketplace-operator
    resources:
      - deployments/finalizers
    verbs:
      - update
  - apiGroups:
      - storage.k8s.io
    resources:
      - storageclasses
    verbs:
      - get
      - list
      - watch
  - apiGroups:
      - monitoring.coreos.com
    resources:
      - servicemonitors
    verbs:
      - create
      - delete
      - get
      - list
      - patch
      - update
      - watch
  - apiGroups:
      - monitoring.coreos.com
    resources:
      - prometheuses
    verbs:
      - get
      - list
      - watch
  - apiGroups:
      - operators.coreos.com
    resources:
      - subscriptions
      - clusterserviceversions
    verbs:
      - get
      - list
      - update
      - watch
      - delete
  - apiGroups:
      - operators.coreos.com
    resources:
      - operatorsources
      - catalogsources
    verbs:
      - get
      - list
      - watch
      - create
  - apiGroups:
      - operators.coreos.com
    resourceNames:
      - redhat-marketplace
    resources:
      - operatorsources
    verbs:
      - get
      - delete
      - patch
      - update
  - apiGroups:
      - operators.coreos.com
    resourceNames:
      - ibm-operator-catalog
      - opencloud-operators
    resources:
      - catalogsources
    verbs:
      - get
      - delete
      - patch
      - update
  - apiGroups:
      - operators.coreos.com
    resources:
      - operatorgroups
    verbs:
      - create
      - delete
      - get
      - list
      - patch
      - update
      - watch
  - apiGroups:
      - deploy.razee.io
    resources:
      - remoteresourcess3
    verbs:
      - create
      - delete
      - get
      - list
      - patch
      - update
  - apiGroups:
      - config.openshift.io
    resources:
      - consoles
      - infrastructures
      - clusterversions
    verbs:
      - get
      - list
      - patch
      - update
  - apiGroups:
      - marketplace.redhat.com
    resources:
      - '*'
      - meterdefinitions
      - razeedeployments
      - meterbases
      - marketplaceconfigs
      - remoteresources3s
    verbs:
      - '*'
  - apiGroups:
      - ''
    resourceNames:
      - rhm-cos-reader-key
      - watch-keeper-secret
    resources:
      - secrets
    verbs:
      - create
      - delete
      - get
      - list
      - patch
      - update
      - watch
  - apiGroups:
      - ''
    resourceNames:
      - watch-keeper-config
      - watch-keeper-limit-poll
      - watch-keeper-non-namespaced
      - razee-cluster-metadata
    resources:
      - configmaps
    verbs:
      - create
      - delete
      - get
      - list
      - patch
      - update
      - watch
  - apiGroups:
      - authentication.k8s.io
    resources:
      - tokenreviews
    verbs:
      - create
  - apiGroups:
      - authorization.k8s.io
    resources:
      - subjectaccessreviews
    verbs:
      - create
  - nonResourceURLs:
      - /api/v1/query
      - /api/v1/query_range
    verbs:
      - get
      - create
  - apiGroups:
      - apiextensions.k8s.io
    resources:
      - customresourcedefinitions
    verbs:
      - get
      - list
      - watch
  - apiGroups:
      - apiextensions.k8s.io
    resources:
      - customresourcedefinitions
    verbs:
      - update
    resourceNames:
      - meterdefinitions.marketplace.redhat.com
---
# Source: redhat-marketplace-operator-template-chart/templates/role.yaml
apiVersion: rbac.authorization.k8s.io/v1
kind: ClusterRole
metadata:
  name: remoteresources3deployment
rules:
  - apiGroups:
      - operators.coreos.com
      - marketplace.redhat.com
    resources:
      - '*'
    verbs:
      - '*'
  - apiGroups:
      - ''
    resources:
      - namespaces
    verbs:
      - get
      - list
<<<<<<< HEAD
=======
      - watch
  - apiGroups:
      - ''
    resources:
      - namespaces
    verbs:
      - get
      - list
>>>>>>> 1ebc9a11
      - update
      - patch
---
# Source: redhat-marketplace-operator-template-chart/templates/role.yaml
apiVersion: rbac.authorization.k8s.io/v1
kind: ClusterRole
metadata:
  name: prometheus-operator
rules:
  - apiGroups:
      - apiextensions.k8s.io
    resources:
      - customresourcedefinitions
    verbs:
      - create
  - apiGroups:
      - apiextensions.k8s.io
    resourceNames:
      - alertmanagers.monitoring.coreos.com
      - podmonitors.monitoring.coreos.com
      - prometheuses.monitoring.coreos.com
      - prometheusrules.monitoring.coreos.com
      - servicemonitors.monitoring.coreos.com
    resources:
      - customresourcedefinitions
    verbs:
      - get
      - update
  - apiGroups:
      - monitoring.coreos.com
    resources:
      - alertmanagers
      - prometheuses
      - prometheuses/finalizers
      - alertmanagers/finalizers
      - servicemonitors
      - podmonitors
      - prometheusrules
      - '*'
    verbs:
      - '*'
  - apiGroups:
      - apps
    resources:
      - statefulsets
    verbs:
      - '*'
  - apiGroups:
      - ''
    resources:
      - configmaps
      - secrets
    verbs:
      - '*'
  - apiGroups:
      - ''
    resources:
      - services
      - services/finalizers
      - endpoints
    verbs:
      - get
      - create
      - update
      - delete
  - apiGroups:
      - ''
    resources:
      - nodes
    verbs:
      - list
      - watch
  - apiGroups:
      - ''
    resources:
      - namespaces
    verbs:
      - get
      - list
      - watch
---
# Source: redhat-marketplace-operator-template-chart/templates/role.yaml
apiVersion: rbac.authorization.k8s.io/v1
kind: ClusterRole
metadata:
  name: prometheus
rules:
  - apiGroups:
      - ''
    resources:
      - nodes/metrics
    verbs:
      - get
  - nonResourceURLs:
      - /metrics
    verbs:
      - get
  - apiGroups:
      - authentication.k8s.io
    resources:
      - tokenreviews
    verbs:
      - create
  - apiGroups:
      - authorization.k8s.io
    resources:
      - subjectaccessreviews
    verbs:
      - create
  - apiGroups:
      - ''
    resources:
      - namespaces
    verbs:
      - get
  - apiGroups:
      - ''
    resources:
      - services
      - endpoints
      - pods
    verbs:
      - get
      - list
      - watch
  - apiGroups:
      - monitoring.coreos.com
    resources:
      - '*'
    verbs:
      - get
      - list
      - patch
      - update
      - watch
---
# Source: redhat-marketplace-operator-template-chart/templates/role.yaml
apiVersion: rbac.authorization.k8s.io/v1
kind: ClusterRole
metadata:
  name: watch-keeper
rules:
  - apiGroups:
      - '*'
    resources:
      - '*'
    verbs:
      - get
      - list
      - watch
  - nonResourceURLs:
      - '*'
    verbs:
      - get
      - list
      - watch
---
# Source: redhat-marketplace-operator-template-chart/templates/role.yaml
apiVersion: rbac.authorization.k8s.io/v1
kind: Role
metadata:
  name: remoteresources3deployment
  namespace: system
rules:
  - apiGroups:
      - '*'
    resources:
      - '*'
    verbs:
      - '*'
  - apiGroups:
      - ''
    resources:
      - pods
    verbs:
      - watch
      - list
---
# Source: redhat-marketplace-operator-template-chart/templates/role.yaml
apiVersion: rbac.authorization.k8s.io/v1
kind: Role
metadata:
  name: prometheus-operator
  namespace: system
rules:
  - apiGroups:
      - ''
    resources:
      - pods
    verbs:
      - delete
      - watch
      - list
  - apiGroups:
      - ''
    resources:
      - secrets
    verbs:
      - list
      - watch
---
# Source: redhat-marketplace-operator-template-chart/templates/role.yaml
apiVersion: rbac.authorization.k8s.io/v1
kind: Role
metadata:
  name: prometheus
  namespace: system
rules:
  - apiGroups:
      - ''
    resources:
      - configmaps
    verbs:
      - get
  - apiGroups:
      - ''
    resources:
      - secrets
    verbs:
      - list
      - watch
---
# Source: redhat-marketplace-operator-template-chart/templates/role.yaml
apiVersion: rbac.authorization.k8s.io/v1
kind: Role
metadata:
  name: reporter
  namespace: openshift-config
rules:
  - apiGroups:
      - ''
    resourceNames:
      - pull-secret
    resources:
      - secrets
    verbs:
      - get
      - watch
      - list
---
# Source: redhat-marketplace-operator-template-chart/templates/role.yaml
apiVersion: rbac.authorization.k8s.io/v1
kind: Role
metadata:
  name: operator
  namespace: system
rules:
  - apiGroups:
      - deploy.razee.io
    resources:
      - '*'
      - remoteresourcess3
      - remoteresources
    verbs:
      - create
      - delete
      - get
      - list
      - update
      - patch
      - watch
  - apiGroups:
      - ''
    resources:
      - pods
      - services
      - services/finalizers
      - endpoints
      - persistentvolumeclaims
      - events
      - configmaps
      - secrets
      - serviceaccounts/token
    verbs:
      - create
      - delete
      - get
      - list
      - patch
      - update
      - watch

  - apiGroups:
      - operators.coreos.com
    resources:
      - subscriptions
    verbs:
      - get
      - list
      - watch
      - create
      - delete
      - patch
      - watch
      - update
  - apiGroups:
      - batch
      - extensions
    resources:
      - jobs
    verbs:
      - get
      - list
      - watch
      - create
      - update
      - patch
      - delete
  - apiGroups:
      - apps
    resources:
      - deployments
      - daemonsets
      - replicasets
      - statefulsets
    verbs:
      - create
      - delete
      - get
      - list
      - patch
      - update
      - watch
  - apiGroups:
      - apps
    resourceNames:
      - redhat-marketplace-operator
    resources:
      - deployments/finalizers
    verbs:
      - update
  - apiGroups:
      - monitoring.coreos.com
    resources:
      - '*'
    verbs:
      - create
      - delete
      - get
      - list
      - patch
      - update
      - watch
  - apiGroups:
      - ''
    resourceNames:
      - razeedeploy-sa
      - watch-keeper-sa
    resources:
      - serviceaccounts
    verbs:
      - create
      - delete
      - get
      - list
      - update
      - patch
      - watch<|MERGE_RESOLUTION|>--- conflicted
+++ resolved
@@ -296,17 +296,7 @@
     verbs:
       - get
       - list
-<<<<<<< HEAD
-=======
-      - watch
-  - apiGroups:
-      - ''
-    resources:
-      - namespaces
-    verbs:
-      - get
-      - list
->>>>>>> 1ebc9a11
+      - watch
       - update
       - patch
 ---
