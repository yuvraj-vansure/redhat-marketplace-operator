--- conflicted
+++ resolved
@@ -253,11 +253,7 @@
     operators.operatorframework.io/project_layout: go.kubebuilder.io/v3
     repository: https://github.com/redhat-marketplace/redhat-marketplace-operator
     support: IBM Corporation
-<<<<<<< HEAD
   name: redhat-marketplace-operator.v2.0.1
-=======
-  name: redhat-marketplace-operator.v2.0.0
->>>>>>> 9d906966
   namespace: placeholder
 spec:
   apiservicedefinitions: {}
@@ -664,7 +660,6 @@
                 app.kubernetes.io/managed-by: OLM
                 control-plane: controller-manager
                 redhat.marketplace.com/name: redhat-marketplace-operator
-<<<<<<< HEAD
             strategy: {}
             template:
               metadata:
@@ -760,360 +755,4 @@
                     secret:
                       defaultMode: 420
                       optional: true
-                      secretName: redhat-marketplace-controller-manager-service
-=======
-            spec:
-              containers:
-              - args:
-                - --health-probe-bind-address=:8081
-                - --metrics-addr=127.0.0.1:8080
-                - --enable-leader-election
-                env:
-                - name: RELATED_IMAGE_RHM_RRS3_DEPLOYMENT
-                  value: quay.io/razee/remoteresources3:0.6.2
-                - name: RELATED_IMAGE_RHM_WATCH_KEEPER_DEPLOYMENT
-                  value: quay.io/razee/watch-keeper:0.6.6
-                - name: RELATED_IMAGE_PROMETHEUS
-                  value: registry.redhat.io/openshift4/ose-prometheus:v4.6
-                - name: RELATED_IMAGE_OAUTH_PROXY
-                  value: registry.redhat.io/openshift4/ose-oauth-proxy:v4.5
-                - name: RELATED_IMAGE_PROMETHEUS_OPERATOR
-                  value: registry.redhat.io/openshift4/ose-prometheus-operator:v4.5
-                - name: RELATED_IMAGE_CONFIGMAP_RELOADER
-                  value: registry.redhat.io/openshift4/ose-configmap-reloader:v4.5
-                - name: RELATED_IMAGE_PROMETHEUS_CONFIGMAP_RELOADER
-                  value: registry.redhat.io/openshift4/ose-prometheus-config-reloader:v4.5
-                - name: RELATED_IMAGE_KUBE_RBAC_PROXY
-                  value: registry.redhat.io/openshift4/ose-kube-rbac-proxy:v4.5
-                - name: IBMCATALOGSOURCE
-                  value: "true"
-                - name: OPERATOR_NAME
-                  value: redhat-marketplace-operator
-                - name: RELATED_IMAGE_REPORTER
-                  value: public-image-registry.apps-crc.testing/symposium/redhat-marketplace-reporter:2.0.0
-                - name: RELATED_IMAGE_METRIC_STATE
-                  value: public-image-registry.apps-crc.testing/symposium/redhat-marketplace-metric-state:2.0.0
-                - name: RELATED_IMAGE_AUTHCHECK
-                  value: public-image-registry.apps-crc.testing/symposium/redhat-marketplace-authcheck:2.0.0
-                - name: WATCH_NAMESPACE
-                  valueFrom:
-                    fieldRef:
-                      fieldPath: metadata.annotations['olm.targetNamespaces']
-                - name: POD_NAMESPACE
-                  valueFrom:
-                    fieldRef:
-                      fieldPath: metadata.namespace
-                - name: POD_NAME
-                  valueFrom:
-                    fieldRef:
-                      fieldPath: metadata.name
-                - name: OLM_OWNER_NAME
-                  valueFrom:
-                    fieldRef:
-                      fieldPath: metadata.labels['olm.owner']
-                - name: OLM_OWNER_NAMESPACE
-                  valueFrom:
-                    fieldRef:
-                      fieldPath: metadata.labels['olm.owner.namespace']
-                - name: OLM_OWNER_KIND
-                  valueFrom:
-                    fieldRef:
-                      fieldPath: metadata.labels['olm.owner.kind']
-                image: public-image-registry.apps-crc.testing/symposium/redhat-marketplace-operator:2.0.0
-                name: manager
-                ports:
-                - containerPort: 9443
-                  name: webhook-server
-                  protocol: TCP
-                resources:
-                  requests:
-                    cpu: 100m
-                    memory: 100Mi
-                volumeMounts:
-                - mountPath: /tmp/k8s-webhook-server/serving-certs
-                  name: cert
-                  readOnly: true
-              - args:
-                - --secure-listen-address=0.0.0.0:8443
-                - --upstream=http://127.0.0.1:8080/
-                - --logtostderr=true
-                - --v=10
-                image: registry.redhat.io/openshift4/ose-kube-rbac-proxy:v4.5
-                name: kube-rbac-proxy
-                ports:
-                - containerPort: 8443
-                  name: https
-                resources: {}
-              serviceAccountName: redhat-marketplace-operator
-              terminationGracePeriodSeconds: 10
-              volumes:
-              - name: cert
-                secret:
-                  defaultMode: 420
-                  optional: true
-                  secretName: redhat-marketplace-controller-manager-service
->>>>>>> 9d906966
-      permissions:
-      - rules:
-        - apiGroups:
-          - ""
-          resources:
-          - configmaps
-          verbs:
-          - get
-          - list
-          - watch
-          - create
-          - update
-          - patch
-          - delete
-        - apiGroups:
-          - ""
-          resources:
-          - configmaps/status
-          verbs:
-          - get
-          - update
-          - patch
-        - apiGroups:
-          - ""
-          resources:
-          - events
-          verbs:
-          - create
-          - patch
-        - apiGroups:
-          - deploy.razee.io
-          resources:
-          - '*'
-          - remoteresourcess3
-          - remoteresources
-          verbs:
-          - create
-          - delete
-          - get
-          - list
-          - update
-          - patch
-          - watch
-        - apiGroups:
-          - ""
-          resources:
-          - pods
-          - services
-          - services/finalizers
-          - endpoints
-          - persistentvolumeclaims
-          - events
-          - configmaps
-          - secrets
-          verbs:
-          - create
-          - delete
-          - get
-          - list
-          - patch
-          - update
-          - watch
-        - apiGroups:
-          - operators.coreos.com
-          resources:
-          - subscriptions
-          verbs:
-          - get
-          - list
-          - watch
-          - create
-          - delete
-          - patch
-          - watch
-          - update
-        - apiGroups:
-          - batch
-          - extensions
-          resources:
-          - jobs
-          verbs:
-          - get
-          - list
-          - watch
-          - create
-          - update
-          - patch
-          - delete
-        - apiGroups:
-          - apps
-          resources:
-          - deployments
-          - daemonsets
-          - replicasets
-          - statefulsets
-          verbs:
-          - create
-          - delete
-          - get
-          - list
-          - patch
-          - update
-          - watch
-        - apiGroups:
-          - apps
-          resourceNames:
-          - redhat-marketplace-operator
-          resources:
-          - deployments/finalizers
-          verbs:
-          - update
-        - apiGroups:
-          - monitoring.coreos.com
-          resources:
-          - '*'
-          verbs:
-          - create
-          - delete
-          - get
-          - list
-          - patch
-          - update
-          - watch
-        - apiGroups:
-          - ""
-          resourceNames:
-          - razeedeploy-sa
-          - watch-keeper-sa
-          resources:
-          - serviceaccounts
-          verbs:
-          - create
-          - delete
-          - get
-          - list
-          - update
-          - patch
-          - watch
-        - apiGroups:
-          - ""
-          resourceNames:
-          - pull-secret
-          resources:
-          - secrets
-          verbs:
-          - get
-          - watch
-          - list
-        serviceAccountName: redhat-marketplace-operator
-    strategy: deployment
-  installModes:
-  - supported: true
-    type: OwnNamespace
-  - supported: true
-    type: SingleNamespace
-  - supported: true
-    type: MultiNamespace
-  - supported: false
-    type: AllNamespaces
-  keywords:
-  - red hat marketplace
-  - operators
-  - buy
-  links:
-  - name: Visit the marketplace!
-    url: https://marketplace.redhat.com
-  - name: About
-    url: https://marketplace.redhat.com/en-us/about
-  - name: Support
-    url: https://marketplace.redhat.com/en-us/support
-  maintainers:
-  - email: rhmoper@us.ibm.com
-    name: RHM Operator Team
-  maturity: stable
-  provider:
-    name: Red Hat Marketplace
-<<<<<<< HEAD
-  version: 2.0.1
-  webhookdefinitions:
-    - admissionReviewVersions:
-        - v1beta1
-      deploymentName: redhat-marketplace-controller-manager
-      failurePolicy: Fail
-      generateName: vmeterdefinition.marketplace.redhat.com
-      rules:
-        - apiGroups:
-            - marketplace.redhat.com
-          apiVersions:
-            - v1beta1
-          operations:
-            - CREATE
-            - UPDATE
-          resources:
-            - meterdefinitions
-      sideEffects: None
-      type: ValidatingAdmissionWebhook
-      webhookPath: /validate-marketplace-redhat-com-v1beta1-meterdefinition
-      targetPort: 9443
-      containerPort: 9443
-    - admissionReviewVersions:
-        - v1beta1
-      deploymentName: redhat-marketplace-controller-manager
-      failurePolicy: Fail
-      generateName: mmeterdefinition.marketplace.redhat.com
-      rules:
-        - apiGroups:
-            - marketplace.redhat.com
-          apiVersions:
-            - v1beta1
-          operations:
-            - CREATE
-            - UPDATE
-          resources:
-            - meterdefinitions
-      sideEffects: None
-      type: MutatingAdmissionWebhook
-      webhookPath: /mutate-marketplace-redhat-com-v1beta1-meterdefinition
-      targetPort: 9443
-      containerPort: 9443
-  metadata:
-    annotations:
-      containerImage: quay.io/rh-marketplace/redhat-marketplace-operator:2.0.0-6849abb0c74c41c65abf00ebb592b655c60344bb-amd64
-      createdAt: "2021-02-24T14:25:14Z"
-=======
-    url: https://marketplace.redhat.com
-  version: 2.0.0
-  webhookdefinitions:
-  - admissionReviewVersions:
-    - v1beta1
-    deploymentName: redhat-marketplace-controller-manager
-    failurePolicy: Fail
-    generateName: vmeterdefinition.marketplace.redhat.com
-    rules:
-    - apiGroups:
-      - marketplace.redhat.com
-      apiVersions:
-      - v1beta1
-      operations:
-      - CREATE
-      - UPDATE
-      resources:
-      - meterdefinitions
-    sideEffects: None
-    type: ValidatingAdmissionWebhook
-    webhookPath: /validate-marketplace-redhat-com-v1beta1-meterdefinition
-  - admissionReviewVersions:
-    - v1beta1
-    deploymentName: redhat-marketplace-controller-manager
-    failurePolicy: Fail
-    generateName: mmeterdefinition.marketplace.redhat.com
-    rules:
-    - apiGroups:
-      - marketplace.redhat.com
-      apiVersions:
-      - v1beta1
-      operations:
-      - CREATE
-      - UPDATE
-      resources:
-      - meterdefinitions
-    sideEffects: None
-    type: MutatingAdmissionWebhook
-    webhookPath: /mutate-marketplace-redhat-com-v1beta1-meterdefinition
->>>>>>> 9d906966
+                      secretName: redhat-marketplace-controller-manager-service