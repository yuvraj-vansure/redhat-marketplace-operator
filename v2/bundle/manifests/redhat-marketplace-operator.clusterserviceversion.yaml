--- conflicted
+++ resolved
@@ -218,11 +218,7 @@
     operators.operatorframework.io/project_layout: go.kubebuilder.io/v3
     repository: https://github.com/redhat-marketplace/redhat-marketplace-operator
     support: IBM Corporation
-<<<<<<< HEAD
-  name: redhat-marketplace-operator.v2.0.0
-=======
   name: redhat-marketplace-operator.v2.0.0-beta.42
->>>>>>> 37630e9b
   namespace: placeholder
 spec:
   apiservicedefinitions: {}
@@ -621,88 +617,6 @@
                 app.kubernetes.io/managed-by: OLM
                 control-plane: controller-manager
                 redhat.marketplace.com/name: redhat-marketplace-operator
-<<<<<<< HEAD
-            spec:
-              containers:
-              - args:
-                - --health-probe-bind-address=:8081
-                - --metrics-addr=127.0.0.1:8080
-                - --enable-leader-election
-                env:
-                - name: RELATED_IMAGE_RHM_RRS3_DEPLOYMENT
-                  value: quay.io/razee/remoteresources3:0.6.2
-                - name: RELATED_IMAGE_RHM_WATCH_KEEPER_DEPLOYMENT
-                  value: quay.io/razee/watch-keeper:0.6.6
-                - name: RELATED_IMAGE_PROMETHEUS
-                  value: registry.redhat.io/openshift4/ose-prometheus:v4.6
-                - name: RELATED_IMAGE_OAUTH_PROXY
-                  value: registry.redhat.io/openshift4/ose-oauth-proxy:v4.5
-                - name: RELATED_IMAGE_PROMETHEUS_OPERATOR
-                  value: registry.redhat.io/openshift4/ose-prometheus-operator:v4.5
-                - name: RELATED_IMAGE_CONFIGMAP_RELOADER
-                  value: registry.redhat.io/openshift4/ose-configmap-reloader:v4.5
-                - name: RELATED_IMAGE_PROMETHEUS_CONFIGMAP_RELOADER
-                  value: registry.redhat.io/openshift4/ose-prometheus-config-reloader:v4.5
-                - name: RELATED_IMAGE_KUBE_RBAC_PROXY
-                  value: registry.redhat.io/openshift4/ose-kube-rbac-proxy:v4.5
-                - name: IBMCATALOGSOURCE
-                  value: "true"
-                - name: OPERATOR_NAME
-                  value: redhat-marketplace-operator
-                - name: RELATED_IMAGE_REPORTER
-                  value: public-image-registry.apps-crc.testing/symposium/redhat-marketplace-reporter:2.0.0
-                - name: RELATED_IMAGE_METRIC_STATE
-                  value: public-image-registry.apps-crc.testing/symposium/redhat-marketplace-metric-state:2.0.0
-                - name: RELATED_IMAGE_AUTHCHECK
-                  value: public-image-registry.apps-crc.testing/symposium/redhat-marketplace-authcheck:2.0.0
-                - name: WATCH_NAMESPACE
-                  valueFrom:
-                    fieldRef:
-                      fieldPath: metadata.annotations['olm.targetNamespaces']
-                - name: POD_NAMESPACE
-                  valueFrom:
-                    fieldRef:
-                      fieldPath: metadata.namespace
-                - name: POD_NAME
-                  valueFrom:
-                    fieldRef:
-                      fieldPath: metadata.name
-                - name: OLM_OWNER_NAME
-                  valueFrom:
-                    fieldRef:
-                      fieldPath: metadata.labels['olm.owner']
-                - name: OLM_OWNER_NAMESPACE
-                  valueFrom:
-                    fieldRef:
-                      fieldPath: metadata.labels['olm.owner.namespace']
-                - name: OLM_OWNER_KIND
-                  valueFrom:
-                    fieldRef:
-                      fieldPath: metadata.labels['olm.owner.kind']
-                image: public-image-registry.apps-crc.testing/symposium/redhat-marketplace-operator:2.0.0
-                name: manager
-                ports:
-                - containerPort: 9443
-                  name: webhook-server
-                  protocol: TCP
-                resources:
-                  requests:
-                    cpu: 100m
-                    memory: 100Mi
-              - args:
-                - --secure-listen-address=0.0.0.0:8443
-                - --upstream=http://127.0.0.1:8080/
-                - --logtostderr=true
-                - --v=10
-                image: registry.redhat.io/openshift4/ose-kube-rbac-proxy:v4.5
-                name: kube-rbac-proxy
-                ports:
-                - containerPort: 8443
-                  name: https
-                resources: {}
-              serviceAccountName: redhat-marketplace-operator
-              terminationGracePeriodSeconds: 10
-=======
             strategy: {}
             template:
               metadata:
@@ -799,7 +713,6 @@
                       defaultMode: 420
                       optional: true
                       secretName: redhat-marketplace-controller-manager-service
->>>>>>> 37630e9b
       permissions:
       - rules:
         - apiGroups:
@@ -977,50 +890,6 @@
   provider:
     name: Red Hat Marketplace
     url: https://marketplace.redhat.com
-<<<<<<< HEAD
-  version: 2.0.0
-  webhookdefinitions:
-  - admissionReviewVersions:
-    - v1beta1
-    containerPort: 443
-    deploymentName: redhat-marketplace-controller-manager
-    failurePolicy: Fail
-    generateName: vmeterdefinition.marketplace.redhat.com
-    rules:
-    - apiGroups:
-      - marketplace.redhat.com
-      apiVersions:
-      - v1beta1
-      operations:
-      - CREATE
-      - UPDATE
-      resources:
-      - meterdefinitions
-    sideEffects: None
-    targetPort: 9443
-    type: ValidatingAdmissionWebhook
-    webhookPath: /validate-marketplace-redhat-com-v1beta1-meterdefinition
-  - admissionReviewVersions:
-    - v1beta1
-    containerPort: 443
-    deploymentName: redhat-marketplace-controller-manager
-    failurePolicy: Fail
-    generateName: mmeterdefinition.marketplace.redhat.com
-    rules:
-    - apiGroups:
-      - marketplace.redhat.com
-      apiVersions:
-      - v1beta1
-      operations:
-      - CREATE
-      - UPDATE
-      resources:
-      - meterdefinitions
-    sideEffects: None
-    targetPort: 9443
-    type: MutatingAdmissionWebhook
-    webhookPath: /mutate-marketplace-redhat-com-v1beta1-meterdefinition
-=======
   version: 2.0.0-beta.42
   webhookdefinitions:
     - admissionReviewVersions:
@@ -1062,5 +931,4 @@
       type: MutatingAdmissionWebhook
       webhookPath: /mutate-marketplace-redhat-com-v1beta1-meterdefinition
       targetPort: 9443
-      containerPort: 9443
->>>>>>> 37630e9b
+      containerPort: 9443