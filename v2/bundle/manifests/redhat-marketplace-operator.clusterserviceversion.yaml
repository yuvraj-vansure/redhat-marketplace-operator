--- conflicted
+++ resolved
@@ -640,8 +640,6 @@
                   valueFrom:
                     fieldRef:
                       fieldPath: metadata.name
-<<<<<<< HEAD
-=======
                 - name: OLM_OWNER_NAME
                   valueFrom:
                     fieldRef:
@@ -654,7 +652,6 @@
                   valueFrom:
                     fieldRef:
                       fieldPath: metadata.labels['olm.owner.kind']
->>>>>>> 1d731b3f
                 image: quay.io/zach_source/redhat-marketplace-operator:2.0.0-49
                 name: manager
                 ports:
