/*
Copyright 2020 IBM Co..

Licensed under the Apache License, Version 2.0 (the "License");
you may not use this file except in compliance with the License.
You may obtain a copy of the License at

    http://www.apache.org/licenses/LICENSE-2.0

Unless required by applicable law or agreed to in writing, software
distributed under the License is distributed on an "AS IS" BASIS,
WITHOUT WARRANTIES OR CONDITIONS OF ANY KIND, either express or implied.
See the License for the specific language governing permissions and
limitations under the License.
*/

package v1beta1

import (
	"time"

	"github.com/redhat-marketplace/redhat-marketplace-operator/v2/pkg/utils/signer"
	apierrors "k8s.io/apimachinery/pkg/api/errors"
	metav1 "k8s.io/apimachinery/pkg/apis/meta/v1"
	"k8s.io/apimachinery/pkg/apis/meta/v1/unstructured"
	"k8s.io/apimachinery/pkg/runtime"
	"k8s.io/apimachinery/pkg/runtime/schema"
	"k8s.io/apimachinery/pkg/util/validation/field"
	ctrl "sigs.k8s.io/controller-runtime"
	logf "sigs.k8s.io/controller-runtime/pkg/log"
	"sigs.k8s.io/controller-runtime/pkg/webhook"
)

// log is for logging in this package.
var meterdefinitionlog = logf.Log.WithName("meterdefinition-resource")

func (r *MeterDefinition) SetupWebhookWithManager(mgr ctrl.Manager) error {
	bldr := ctrl.NewWebhookManagedBy(mgr).For(r)
	return bldr.Complete()
}

// +kubebuilder:webhook:path=/mutate-marketplace-redhat-com-v1beta1-meterdefinition,mutating=true,failurePolicy=fail,sideEffects=None,groups=marketplace.redhat.com,resources=meterdefinitions,verbs=create;update,versions=v1beta1,name=mmeterdefinition.marketplace.redhat.com

var _ webhook.Defaulter = &MeterDefinition{}

// // Default implements webhook.Defaulter so a webhook will be registered for the type
func (r *MeterDefinition) Default() {
<<<<<<< HEAD
	meterdefinitionlog.Info("default", "name", r.Name)

	// Do not mutate Spec of a signed MeterDefinition, determined if annotations are present
	// If required Spec fields are missing on a signed MeterDefinition, allow it to be rejected by Validate

	if !r.IsSigned() {
		for _, resourceFilter := range r.Spec.ResourceFilters {
			if resourceFilter.Namespace == nil {
				resourceFilter.Namespace = &NamespaceFilter{
					UseOperatorGroup: true,
				}
			}
		}
		for _, meter := range r.Spec.Meters {
			if meter.Aggregation == "" {
				meter.Aggregation = "sum"
			}
			if meter.Period == nil {
				meter.Period = &metav1.Duration{Duration: time.Hour}
			}
		}
	}
=======
	meterdefinitionlog.Info("default", "name", r.Name, "mdef", r)
>>>>>>> 67a1300f
}

// Disabled for now
// +kubebuilder:webhook:path=/validate-marketplace-redhat-com-v1beta1-meterdefinition,mutating=false,failurePolicy=fail,sideEffects=None,groups=marketplace.redhat.com,resources=meterdefinitions,verbs=create;update,versions=v1beta1,name=vmeterdefinition.marketplace.redhat.com

var _ webhook.Validator = &MeterDefinition{}

// ValidateCreate implements webhook.Validator so a webhook will be registered for the type
func (r *MeterDefinition) ValidateCreate() error {
	var allErrs field.ErrorList
	meterdefinitionlog.Info("validate create", "name", r.Name)

	for _, resource := range r.Spec.ResourceFilters {
		if resource.OwnerCRD == nil &&
			resource.Annotation == nil &&
			resource.Label == nil {

			allErrs = append(allErrs, field.Required(
				field.NewPath("spec").Child("meters").Child("resourceFilters"),
				"one of resource filter owner crd, annotation, or label must be provided",
			))
		}
	}

	if r.IsSigned() {
		// Check required fields which may not be mutated on signed MeterDefinitions
		for _, resourceFilter := range r.Spec.ResourceFilters {
			if resourceFilter.Namespace == nil {
				allErrs = append(allErrs, field.Required(
					field.NewPath("spec").Child("resourceFilters"),
					"namespace must be provided",
				))
			}
		}
		for _, meter := range r.Spec.Meters {
			if len(meter.Aggregation) == 0 {
				allErrs = append(allErrs, field.Required(
					field.NewPath("spec").Child("meters"),
					"aggregation must be provided",
				))
			}
			if meter.Period == nil {
				allErrs = append(allErrs, field.Required(
					field.NewPath("spec").Child("meters"),
					"period must be provided",
				))
			}
		}

		err := r.ValidateSignature()
		if err != nil {
			allErrs = append(allErrs, field.InternalError(
				field.NewPath("metadata").Child("annotations"),
				err,
			))
		}
	}

	if len(allErrs) == 0 {
		return nil
	}

	return apierrors.NewInvalid(
		schema.GroupKind{Group: "marketplace.redhat.com", Kind: "MeterDefinition"},
		r.Name, allErrs)
}

// ValidateUpdate implements webhook.Validator so a webhook will be registered for the type
func (r *MeterDefinition) ValidateUpdate(old runtime.Object) error {
	var allErrs field.ErrorList
	meterdefinitionlog.Info("validate update", "name", r.Name)

	for _, resource := range r.Spec.ResourceFilters {
		if resource.OwnerCRD == nil &&
			resource.Annotation == nil &&
			resource.Label == nil {

			allErrs = append(allErrs, field.Required(
				field.NewPath("spec").Child("meters").Child("resourceFilters"),
				"one of resource filter owner crd, annotation, or label must be provided",
			))
		}
	}

	if r.IsSigned() {
		// Check required fields which may not be mutated on signed MeterDefinitions
		for _, resourceFilter := range r.Spec.ResourceFilters {
			if resourceFilter.Namespace == nil {
				allErrs = append(allErrs, field.Required(
					field.NewPath("spec").Child("resourceFilters"),
					"namespace must be provided",
				))
			}
		}
		for _, meter := range r.Spec.Meters {
			if len(meter.Aggregation) == 0 {
				allErrs = append(allErrs, field.Required(
					field.NewPath("spec").Child("meters"),
					"aggregation must be provided",
				))
			}
			if meter.Period == nil {
				allErrs = append(allErrs, field.Required(
					field.NewPath("spec").Child("meters"),
					"period must be provided",
				))
			}
		}

		err := r.ValidateSignature()
		if err != nil {
			allErrs = append(allErrs, field.InternalError(
				field.NewPath("metadata").Child("annotations"),
				err,
			))
		}
	}

	if len(allErrs) == 0 {
		return nil
	}

	return apierrors.NewInvalid(
		schema.GroupKind{Group: "marketplace.redhat.com", Kind: "MeterDefinition"},
		r.Name, allErrs)
}

// ValidateDelete implements webhook.Validator so a webhook will be registered for the type
func (r *MeterDefinition) ValidateDelete() error {
	meterdefinitionlog.Info("validate delete", "name", r.Name)

	return nil
}

func (r *MeterDefinition) ValidateSignature() error {
	uMeterDef := unstructured.Unstructured{}

	uContent, err := runtime.DefaultUnstructuredConverter.ToUnstructured(r)
	if err != nil {
		return err
	}

	uMeterDef.SetUnstructuredContent(uContent)

	caCert, err := signer.CertificateFromAssets()
	if err != nil {
		return err
	}

	return signer.VerifySignature(uMeterDef, caCert)
}<|MERGE_RESOLUTION|>--- conflicted
+++ resolved
@@ -17,11 +17,8 @@
 package v1beta1
 
 import (
-	"time"
-
 	"github.com/redhat-marketplace/redhat-marketplace-operator/v2/pkg/utils/signer"
 	apierrors "k8s.io/apimachinery/pkg/api/errors"
-	metav1 "k8s.io/apimachinery/pkg/apis/meta/v1"
 	"k8s.io/apimachinery/pkg/apis/meta/v1/unstructured"
 	"k8s.io/apimachinery/pkg/runtime"
 	"k8s.io/apimachinery/pkg/runtime/schema"
@@ -45,32 +42,7 @@
 
 // // Default implements webhook.Defaulter so a webhook will be registered for the type
 func (r *MeterDefinition) Default() {
-<<<<<<< HEAD
-	meterdefinitionlog.Info("default", "name", r.Name)
-
-	// Do not mutate Spec of a signed MeterDefinition, determined if annotations are present
-	// If required Spec fields are missing on a signed MeterDefinition, allow it to be rejected by Validate
-
-	if !r.IsSigned() {
-		for _, resourceFilter := range r.Spec.ResourceFilters {
-			if resourceFilter.Namespace == nil {
-				resourceFilter.Namespace = &NamespaceFilter{
-					UseOperatorGroup: true,
-				}
-			}
-		}
-		for _, meter := range r.Spec.Meters {
-			if meter.Aggregation == "" {
-				meter.Aggregation = "sum"
-			}
-			if meter.Period == nil {
-				meter.Period = &metav1.Duration{Duration: time.Hour}
-			}
-		}
-	}
-=======
 	meterdefinitionlog.Info("default", "name", r.Name, "mdef", r)
->>>>>>> 67a1300f
 }
 
 // Disabled for now
