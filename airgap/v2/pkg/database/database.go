--- conflicted
+++ resolved
@@ -33,13 +33,9 @@
 type FileStore interface {
 	SaveFile(finfo *v1.FileInfo, bs []byte) error
 	DownloadFile(finfo *v1.FileID) (*models.Metadata, error)
-<<<<<<< HEAD
 	TombstoneFile(finfo *v1.FileID) error
 	ListFileMetadata([]*Condition, []*SortOrder, bool) ([]models.Metadata, error)
-=======
-	ListFileMetadata([]*Condition, []*SortOrder) ([]models.Metadata, error)
 	GetFileMetadata(finfo *v1.FileID) (*models.Metadata, error)
->>>>>>> 5c485175
 }
 
 type Database struct {
