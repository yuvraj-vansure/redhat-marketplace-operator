--- conflicted
+++ resolved
@@ -551,11 +551,7 @@
 	}
 }
 
-<<<<<<< HEAD
 func TestDatabase_TombstoneFile(t *testing.T) {
-=======
-func TestDatabase_GetFileMetadata(t *testing.T) {
->>>>>>> 5c485175
 	err := initLog()
 	if err != nil {
 		t.Fatalf("Couldn't initialize logger: %v", err)
@@ -570,7 +566,6 @@
 	//Perform migrations
 	db.AutoMigrate(&models.FileMetadata{}, &models.File{}, &models.Metadata{})
 
-<<<<<<< HEAD
 	bs := make([]byte, 1024)
 	finfo := &v1.FileInfo{
 		FileId: &v1.FileID{
@@ -587,22 +582,16 @@
 		},
 	}
 
-=======
->>>>>>> 5c485175
 	database := &database.Database{
 		DB:  db,
 		Log: logger,
 	}
 
-<<<<<<< HEAD
 	//Save a file in database to retreive in tests later
 	err = database.SaveFile(finfo, bs)
 	if err != nil {
 		t.Fatalf("Failed to create seed data for tests due to error: %v", err)
 	}
-=======
-	populateDataset(database)
->>>>>>> 5c485175
 
 	tests := []struct {
 		name   string
@@ -611,7 +600,6 @@
 		errMsg string
 	}{
 		{
-<<<<<<< HEAD
 			name: "mark file for deletion on download",
 			fid: &v1.FileID{
 				Data: &v1.FileID_Name{
@@ -624,7 +612,73 @@
 				FileMetadata: []models.FileMetadata{
 					{Key: "Key1", Value: "Value1"},
 					{Key: "Key2", Value: "Value2"},
-=======
+				},
+			},
+			errMsg: "",
+		},
+		{
+			name: "invalid method call to download a file with whitespaces as the name",
+			fid: &v1.FileID{
+				Data: &v1.FileID_Name{
+					Name: "   ",
+				},
+			},
+			m:      nil,
+			errMsg: "file id/name is blank",
+		},
+	}
+
+	for _, tt := range tests {
+		t.Run(tt.name, func(t *testing.T) {
+			err := database.TombstoneFile(tt.fid)
+			if err != nil {
+				if !strings.Contains(err.Error(), tt.errMsg) {
+					t.Errorf("Expected error message: %v, instead got: %v", tt.errMsg, err.Error())
+				}
+			} else if len(tt.errMsg) > 0 {
+				t.Errorf("Expected error: %v was never received!", tt.errMsg)
+			}
+			if tt.m != nil {
+				m := &models.Metadata{}
+				db.Where("provided_name = ?", tt.m.ProvidedName).Order("created_at desc").Find(m)
+				t.Log(m)
+				if m.CleanTombstoneSetAt == 0 {
+					t.Errorf("Expected file is not marked for deletion, Expected tombestone: %v , got %v for file %v ", tt.m.CleanTombstoneSetAt, m.CleanTombstoneSetAt, tt.m.ProvidedName)
+				}
+			}
+		})
+	}
+}
+
+func TestDatabase_GetFileMetadata(t *testing.T) {
+	err := initLog()
+	if err != nil {
+		t.Fatalf("Couldn't initialize logger: %v", err)
+	}
+
+	db, err := gorm.Open(sqlite.Open(dbName), &gorm.Config{})
+	if err != nil {
+		t.Fatalf("Couldn't create sqlite connection")
+	}
+	defer closeDBConnection(db)
+
+	//Perform migrations
+	db.AutoMigrate(&models.FileMetadata{}, &models.File{}, &models.Metadata{})
+
+	database := &database.Database{
+		DB:  db,
+		Log: logger,
+	}
+
+	populateDataset(database, t)
+
+	tests := []struct {
+		name   string
+		fid    *v1.FileID
+		m      *models.Metadata
+		errMsg string
+	}{
+		{
 			name: "Get metadata for a file that exists in the database",
 			fid: &v1.FileID{
 				Data: &v1.FileID_Name{
@@ -637,15 +691,11 @@
 				FileMetadata: []models.FileMetadata{
 					{Key: "version", Value: "2"},
 					{Key: "type", Value: "report"},
->>>>>>> 5c485175
 				},
 			},
 			errMsg: "",
 		},
 		{
-<<<<<<< HEAD
-			name: "invalid method call to download a file with whitespaces as the name",
-=======
 			name: "invalid request to get metadata of a file that doesn't exist",
 			fid: &v1.FileID{
 				Data: &v1.FileID_Name{
@@ -657,7 +707,6 @@
 		},
 		{
 			name: "invalid request to get metadata of a file with whitespaces as the name",
->>>>>>> 5c485175
 			fid: &v1.FileID{
 				Data: &v1.FileID_Name{
 					Name: "   ",
@@ -670,11 +719,7 @@
 
 	for _, tt := range tests {
 		t.Run(tt.name, func(t *testing.T) {
-<<<<<<< HEAD
-			err := database.TombstoneFile(tt.fid)
-=======
 			m, err := database.GetFileMetadata(tt.fid)
->>>>>>> 5c485175
 			if err != nil {
 				if !strings.Contains(err.Error(), tt.errMsg) {
 					t.Errorf("Expected error message: %v, instead got: %v", tt.errMsg, err.Error())
@@ -682,14 +727,6 @@
 			} else if len(tt.errMsg) > 0 {
 				t.Errorf("Expected error: %v was never received!", tt.errMsg)
 			}
-<<<<<<< HEAD
-			if tt.m != nil {
-				m := &models.Metadata{}
-				db.Where("provided_name = ?", tt.m.ProvidedName).Order("created_at desc").Find(m)
-				t.Log(m)
-				if m.CleanTombstoneSetAt == 0 {
-					t.Errorf("Expected file is not marked for deletion, Expected tombestone: %v , got %v for file %v ", tt.m.CleanTombstoneSetAt, m.CleanTombstoneSetAt, tt.m.ProvidedName)
-=======
 
 			if tt.m != nil {
 				if m.CleanTombstoneSetAt != 0 {
@@ -706,7 +743,6 @@
 
 				if len(tt.m.FileMetadata) != len(m.FileMetadata) {
 					t.Errorf("Expected metadata keys: %v, instead got: %v", tt.m.Size, m.Size)
->>>>>>> 5c485175
 				}
 			}
 		})
