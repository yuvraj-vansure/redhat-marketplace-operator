--- conflicted
+++ resolved
@@ -33,11 +33,8 @@
 	"github.com/redhat-marketplace/redhat-marketplace-operator/v2/apis/marketplace/common"
 	marketplacev1alpha1 "github.com/redhat-marketplace/redhat-marketplace-operator/v2/apis/marketplace/v1alpha1"
 	marketplacev1beta1 "github.com/redhat-marketplace/redhat-marketplace-operator/v2/apis/marketplace/v1beta1"
-<<<<<<< HEAD
+	rhmclient "github.com/redhat-marketplace/redhat-marketplace-operator/v2/pkg/client"
 	. "github.com/redhat-marketplace/redhat-marketplace-operator/v2/pkg/prometheus"
-=======
-	rhmclient "github.com/redhat-marketplace/redhat-marketplace-operator/v2/pkg/client"
->>>>>>> fc8198d8
 	"github.com/redhat-marketplace/redhat-marketplace-operator/v2/pkg/utils"
 	"github.com/redhat-marketplace/redhat-marketplace-operator/v2/version"
 	corev1 "k8s.io/api/core/v1"
@@ -66,13 +63,10 @@
 // Update the CR status for each report and queue
 
 type MarketplaceReporter struct {
-<<<<<<< HEAD
 	PrometheusAPI
-	k8sclient         client.Client
-=======
+	// k8sclient         client.Client
 	api               v1.API
 	k8sclient         rhmclient.SimpleClient
->>>>>>> fc8198d8
 	mktconfig         *marketplacev1alpha1.MarketplaceConfig
 	report            *marketplacev1alpha1.MeterReport
 	prometheusService *corev1.Service
