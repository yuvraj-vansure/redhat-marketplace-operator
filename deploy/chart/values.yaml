--- conflicted
+++ resolved
@@ -254,7 +254,6 @@
           - '*'
         verbs:
           - '*'
-<<<<<<< HEAD
   - name: prometheus-operator
     serviceAccountName: redhat-marketplace-prometheus-operator
     type: ClusterRole
@@ -320,7 +319,6 @@
           - configmaps
         verbs:
           - get
-=======
   # redhat-marketplace-watch-keeper ClusterRole
   - name: redhat-marketplace-watch-keeper
     serviceAccountName: redhat-marketplace-watch-keeper
@@ -335,7 +333,6 @@
           - '*'
         verbs: ['get', 'list', 'watch']
   # rhm-operator Role
->>>>>>> b3c8c7f1
   - name: redhat-marketplace-operator
     serviceAccountName: redhat-marketplace-operator
     type: Role
