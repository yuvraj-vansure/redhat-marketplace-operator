# Default values for chart.
# This is a YAML-formatted file.
# Declare variables to be passed into your templates.

name: redhat-marketplace-operator
replicaCount: 1
namespace: openshift-redhat-marketplace
image: quay.io/rh-marketplace/redhat-marketplace-operator:dev
pullPolicy: Always
watchNamespace: '' # watch all namespaces
serviceAccountName: redhat-marketplace-operator
env:
  - name: RELATED_IMAGE_RAZEE_JOB
    value: quay.io/razee/razeedeploy-delta:1.1.3
roles:
  - name: redhat-marketplace-operator
    serviceAccountName: redhat-marketplace-operator
    type: ClusterRole
    rules:
      - apiGroups:
          - ''
        resources:
          - pods
          - services
          - services/finalizers
          - endpoints
          - persistentvolumeclaims
          - events
          - configmaps
          - secrets
          - namespaces
        verbs:
          - get
          - list
          - watch
      - apiGroups:
          - ''
        resources:
          - nodes
        verbs:
          - get
          - list
          - watch
          - patch
          - update
      - apiGroups: ['batch', 'extensions']
        resources: ['jobs']
        verbs: ['get', 'list', 'watch']
      - apiGroups:
          - apps
        resources:
          - deployments
        verbs:
          - get
          - list
          - watch
      - apiGroups:
          - apps
        resourceNames:
          - redhat-marketplace-operator
        resources:
          - deployments/finalizers
        verbs:
          - update
      - apiGroups:
          - storage.k8s.io
        resources:
          - storageclasses
        verbs:
          - get
          - list
          - watch
      - apiGroups:
          - monitoring.coreos.com
        resources:
          - servicemonitors
        verbs:
          - create
          - delete
          - get
          - list
          - patch
          - update
          - watch
      - apiGroups:
          - monitoring.coreos.com
        resources:
          - prometheuses
        verbs:
          - get
          - list
          - watch
      - apiGroups:
          - operators.coreos.com
        resources:
          - subscriptions
        verbs:
          - get
          - list
          - watch
      - apiGroups:
          - operators.coreos.com
        resources:
          - operatorsources
          - catalogsources
        verbs:
          - get
          - list
          - watch
          - create
      - apiGroups:
          - operators.coreos.com
        resourceNames:
          - redhat-marketplace
        resources:
          - operatorsources
        verbs:
          - get
          - delete
          - patch
          - update
      - apiGroups:
          - operators.coreos.com
        resourceNames:
          - ibm-operator-catalog
        resources:
          - catalogsources
        verbs:
          - get
          - delete
          - patch
          - update
      - apiGroups:
          - operators.coreos.com
        resources:
          - operatorgroups
        verbs:
          - create
          - delete
          - get
          - list
          - patch
          - update
          - watch
      - apiGroups:
<<<<<<< HEAD
=======
          - deploy.razee.io
        resources:
          - remoteresourcess3
        verbs:
          - create
          - delete
          - get
          - list
          - patch
          - update
      - apiGroups:
          - apiextensions.k8s.io
        resources:
          - customresourcedefinitions
        resourceNames:
          - remoteresources.deploy.razee.io
          - remoteresourcess3.deploy.razee.io
          - featureflagsetsld.deploy.razee.io
          - managedsets.deploy.razee.io
          - mustachetemplates.deploy.razee.io
          - remoteresourcess3decrypt.deploy.razee.io
        verbs:
          - get
          - list
          - delete
      - apiGroups:
>>>>>>> bdaeb200
          - config.openshift.io
        resources:
          - consoles
          - infrastructures
          - clusterversions
        verbs:
          - get
          - list
          - patch
          - update
      - apiGroups:
          - marketplace.redhat.com
        resources:
          - '*'
          - meterdefinitions
          - razeedeployments
          - meterbases
          - marketplaceconfigs
          - remoteresources3s
        verbs:
          - '*'
      - apiGroups:
          - ''
        resources:
          - secrets
        verbs:
          - create
          - delete
          - get
          - list
          - patch
          - update
          - watch
        resourceNames:
          - rhm-cos-reader-key
          - watch-keeper-secret
      - apiGroups:
          - ''
        resources:
          - configmaps
        verbs:
          - create
          - delete
          - get
          - list
          - patch
          - update
          - watch
        resourceNames:
          - watch-keeper-config
          - watch-keeper-limit-poll
          - watch-keeper-non-namespaced
          - razee-cluster-metadata
# redhat-marketplace-remoteresources3deployment ClusterRole
  - name: redhat-marketplace-remoteresources3deployment
    serviceAccountName: redhat-marketplace-remoteresources3deployment
    type: ClusterRole
    rules:
      - apiGroups:
        - operator.coreos.com
        - marketplace.redhat.com
        #TODO: is this the extensive list
        resources:
        - subscriptions
        - installplans
        - remoteresources3s
        verbs:
        - create
        - delete
        - get
        - list
        - watch
        - patch
      - nonResourceURLs:
          - '*'
        verbs:
          - '*'
# redhat-marketplace-remoteresources3deployment ClusterRole
  - name: redhat-marketplace-remoteresources3deployment
    serviceAccountName: redhat-marketplace-remoteresources3deployment
    type: Role
    rules:
      - apiGroups:
        - '*'
        resources:
        - '*'
        verbs:
        - '*'
# redhat-marketplace-watch-keeper ClusterRole
  - name: redhat-marketplace-watch-keeper
    serviceAccountName: redhat-marketplace-watch-keeper
    type: ClusterRole
    rules:
      - apiGroups:
        - '*'
        resources:
        - '*'
        verbs: ["get", "list", "watch"]
      - nonResourceURLs:
        - '*'
        verbs: ["get", "list", "watch"]
# rhm-operator Role
  - name: redhat-marketplace-operator
    serviceAccountName: redhat-marketplace-operator
    type: Role
    rules:
      - apiGroups:
        - marketplace.redhat.com
        resources: 
        - remoteresources3s
        verbs:
          - create
          - delete
          - get
          - list
          - patch
          - update
          - watch
      - apiGroups:
          - ''
        resources:
          - pods
          - services
          - services/finalizers
          - endpoints
          - persistentvolumeclaims
          - events
          - configmaps
          - secrets
        verbs:
          - create
          - delete
          - get
          - list
          - patch
          - update
          - watch
      - apiGroups:
          - batch
          - extensions
        resources:
          - jobs
        verbs: ['get', 'list', 'watch', 'create', 'update', 'patch', 'delete']
      - apiGroups:
          - apps
        resources:
          - deployments
          - daemonsets
          - replicasets
          - statefulsets
        verbs:
          - create
          - delete
          - get
          - list
          - patch
          - update
          - watch
      - apiGroups:
          - apps
        resourceNames:
          - redhat-marketplace-operator
        resources:
          - deployments/finalizers
        verbs:
          - update
      - apiGroups:
          - monitoring.coreos.com
        resources:
          - prometheuses
          - servicemonitors
        verbs:
          - create
          - delete
          - get
          - list
          - patch
          - update
          - watch
      - apiGroups:
          - ''
        resources:
          - serviceaccounts
        verbs:
          - create
          - delete
          - get
          - list
          - update
          - patch
          - watch
        resourceNames:
          - razeedeploy-sa
          - watch-keeper-sa
securityContext:
  {}
  # capabilities:
  #   drop:
  #   - ALL
  # readOnlyRootFilesystem: true
  # runAsNonRoot: true

resources: {}

nodeSelector: {}

tolerations: []

affinity: {}<|MERGE_RESOLUTION|>--- conflicted
+++ resolved
@@ -143,8 +143,6 @@
           - update
           - watch
       - apiGroups:
-<<<<<<< HEAD
-=======
           - deploy.razee.io
         resources:
           - remoteresourcess3
@@ -171,7 +169,6 @@
           - list
           - delete
       - apiGroups:
->>>>>>> bdaeb200
           - config.openshift.io
         resources:
           - consoles
