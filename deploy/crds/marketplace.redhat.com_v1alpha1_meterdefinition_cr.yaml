--- conflicted
+++ resolved
@@ -4,32 +4,10 @@
   name: example-meterdefinition-2
 spec:
   # Add fields here
-<<<<<<< HEAD
   group: partner.metering.com
   version: v1alpha1
   kind: App
   serviceMeters:
     - labels
   podMeters:
-    - kube_pod_container_resource_requests
-=======
-  meterDomain: apps.partner.metering.com
-  meterVersion: v1
-  meterKind: App
-  serviceMeterQueries:
-    - label: requests
-      query: requests{resource="memory"}
-      type: sum
-  podMeterQueries:
-    - label: kube_pod_container_resource_requests
-      query: kube_pod_container_resource_requests{resource="memory"}
-      type: avg
-  podSelector:
-    matchLabels:
-      app: example-app
-      marketplace.redhat.com/metered: "true"
-  serviceMonitorSelector:
-    matchLabels:
-      app: example-app
-      marketplace.redhat.com/metered: "true"
->>>>>>> 93949d5d
+    - kube_pod_container_resource_requests