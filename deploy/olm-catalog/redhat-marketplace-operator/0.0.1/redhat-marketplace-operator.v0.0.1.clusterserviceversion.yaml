--- conflicted
+++ resolved
@@ -72,11 +72,7 @@
       kind: MeterBase
       name: meterbases.marketplace.redhat.com
       version: v1alpha1
-<<<<<<< HEAD
-      displayName: Meter Configuration
-=======
       displayName: "(Internal) Meter Config"
->>>>>>> fcb5ff5d
     - description: Metering is the Schema for the meterings API
       kind: Metering
       name: meterings.marketplace.redhat.com
