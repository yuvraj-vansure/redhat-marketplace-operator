apiVersion: operators.coreos.com/v1alpha1
kind: ClusterServiceVersion
metadata:
  annotations:
    alm-examples: |-
      [
        {
          "apiVersion": "marketplace.redhat.com/v1alpha1",
          "kind": "MarketplaceConfig",
          "metadata": {
            "name": "marketplaceconfig"
          },
          "spec": {
            "clusterUUID": "example-clusterUUID",
            "deploySecretName": "example-deploySecretName",
            "rhmAccountID": "example-userid"
          }
        },
        {
          "apiVersion": "marketplace.redhat.com/v1alpha1",
          "kind": "MeterBase",
          "metadata": {
            "name": "meterbase"
          },
          "spec": {
            "enabled": true,
            "prometheus": {
              "resources": {
                "limits": {
                  "cpu": "2",
                  "memory": "2Gi"
                },
                "requests": {
                  "cpu": "1",
                  "memory": "1G"
                }
              },
              "storage": {
                "size": "20Gi"
              }
            }
          }
        },
        {
          "apiVersion": "marketplace.redhat.com/v1alpha1",
          "kind": "RazeeDeployment",
          "metadata": {
            "name": "rhm-marketplaceconfig-razeedeployment"
          },
          "spec": {
            "clusterUUID": "example-cluster-uuid",
            "enabled": true
          }
        }
      ]
    capabilities: Basic Install
  name: redhat-marketplace-operator.v0.0.1
  namespace: redhat-marketplace-operator
spec:
  apiservicedefinitions: {}
  customresourcedefinitions:
    owned:
    - description: MarketplaceConfig is the Schema for the marketplaceconfigs API
      kind: MarketplaceConfig
      name: marketplaceconfigs.marketplace.redhat.com
      version: v1alpha1
    - description: MeterBase is the Schema for the meterbases API
      kind: MeterBase
      name: meterbases.marketplace.redhat.com
      version: v1alpha1
<<<<<<< HEAD
      displayName: Meter Configuration
=======
    - description: Metering is the Schema for the meterings API
      kind: Metering
      name: meterings.marketplace.redhat.com
      version: v1alpha1
>>>>>>> 26656156
    - description: RazeeDeployment is the Schema for the razeedeployments API
      kind: RazeeDeployment
      name: razeedeployments.marketplace.redhat.com
      version: v1alpha1
  description: Placeholder description
  displayName: Redhat Marketplace Operator
  icon:
  - base64data: ""
    mediatype: ""
  install:
    spec:
      clusterPermissions:
      - rules:
        - apiGroups:
          - '*'
          resources:
          - '*'
          verbs:
          - '*'
        - nonResourceURLs:
          - '*'
          verbs:
          - '*'
        serviceAccountName: redhat-marketplace-operator
      deployments:
      - name: redhat-marketplace-operator
        spec:
          replicas: 1
          selector:
            matchLabels:
              name: redhat-marketplace-operator
          strategy: {}
          template:
            metadata:
              labels:
                name: redhat-marketplace-operator
            spec:
              containers:
              - command:
                - redhat-marketplace-operator
                env:
                - name: OPERATOR_NAME
                  value: redhat-marketplace-operator
                - name: RELATED_IMAGE_MARKETPLACE_AGENT
                  value: quay.io/rh-marketplace/redhat-marketplace-agent:v0.0.1
                - name: RELATED_IMAGE_PROM_SERVER
                  value: prom/prometheus:v2.15.2
                - name: RELATED_IMAGE_CONFIGMAP_RELOAD
                  value: jimmidyson/configmap-reload:v0.3.0
                - name: RELATED_IMAGE_RAZEE_JOB
                  value: quay.io/razee/razeedeploy-delta:1.1.0
                - name: WATCH_NAMESPACE
                  valueFrom:
                    fieldRef:
                      fieldPath: metadata.annotations['olm.targetNamespaces']
                - name: POD_NAME
                  valueFrom:
                    fieldRef:
                      fieldPath: metadata.name
                image: quay.io/rh-marketplace/redhat-marketplace-operator:v0.0.1
                imagePullPolicy: Always
                name: redhat-marketplace-operator
                resources: {}
              serviceAccountName: redhat-marketplace-operator
    strategy: deployment
  installModes:
  - supported: false
    type: OwnNamespace
  - supported: true
    type: SingleNamespace
  - supported: false
    type: MultiNamespace
  - supported: false
    type: AllNamespaces
  keywords:
  - ""
  maintainers:
  - {}
  maturity: alpha
  provider: {}
  version: 0.0.1<|MERGE_RESOLUTION|>--- conflicted
+++ resolved
@@ -68,14 +68,11 @@
       kind: MeterBase
       name: meterbases.marketplace.redhat.com
       version: v1alpha1
-<<<<<<< HEAD
       displayName: Meter Configuration
-=======
     - description: Metering is the Schema for the meterings API
       kind: Metering
       name: meterings.marketplace.redhat.com
       version: v1alpha1
->>>>>>> 26656156
     - description: RazeeDeployment is the Schema for the razeedeployments API
       kind: RazeeDeployment
       name: razeedeployments.marketplace.redhat.com
