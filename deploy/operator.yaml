---
# Source: redhat-marketplace-operator-template-chart/templates/operator.yaml
apiVersion: apps/v1
kind: Deployment
metadata:
  name: redhat-marketplace-operator
  namespace: redhat-marketplace
spec:
  replicas: 1
  selector:
    matchLabels:
      redhat.marketplace.com/name: redhat-marketplace-operator
  template:
    metadata:
      labels:
        redhat.marketplace.com/name: redhat-marketplace-operator
    spec:
      serviceAccountName: redhat-marketplace-operator
      securityContext:
        null
      containers:
        - name: redhat-marketplace-operator
          # Replace this with the built image name
<<<<<<< HEAD
          image: quay.io/namsimar/plato-operator:latest
=======
          image: public-image-registry.apps-crc.testing/symposium/redhat-marketplace-operator:0.1.4
>>>>>>> fbebb400
          imagePullPolicy: Always
          securityContext:
            {}
          command:
            - redhat-marketplace-operator
          args:
            - "--features=\"razee\""
          env:
            - name: OPERATOR_NAME
              value: redhat-marketplace-operator
            - name: WATCH_NAMESPACE
              value: ""
            - name: POD_NAMESPACE
              valueFrom:
                fieldRef:
                  fieldPath: metadata.namespace
            - name: POD_NAME
              valueFrom:
                fieldRef:
                  fieldPath: metadata.name
            - name: RELATED_IMAGE_REPORTER
              value: quay.io/rh-marketplace/redhat-marketplace-reporter:dev
            - name: RELATED_IMAGE_RAZEE_JOB
              value: quay.io/razee/razeedeploy-delta:1.1.3<|MERGE_RESOLUTION|>--- conflicted
+++ resolved
@@ -21,11 +21,7 @@
       containers:
         - name: redhat-marketplace-operator
           # Replace this with the built image name
-<<<<<<< HEAD
           image: quay.io/namsimar/plato-operator:latest
-=======
-          image: public-image-registry.apps-crc.testing/symposium/redhat-marketplace-operator:0.1.4
->>>>>>> fbebb400
           imagePullPolicy: Always
           securityContext:
             {}
