apiVersion: apps/v1
kind: Deployment
metadata:
  name: marketplace-operator
spec:
  replicas: 1
  selector:
    matchLabels:
      name: marketplace-operator
  template:
    metadata:
      labels:
        name: marketplace-operator
    spec:
      serviceAccountName: marketplace-operator
      containers:
        - name: marketplace-operator
          # Replace this with the built image name
<<<<<<< HEAD
          image: marketplace-operator:latest
          command:
          - marketplace-operator
=======
          image: quay.io/namsimar/plato-operator:v0.0.1
>>>>>>> fea220f7
          imagePullPolicy: IfNotPresent
          env:
            - name: RELATED_IMAGE_OPERATOR_AGENT
              value: "marketplace-agent:latest"
            - name: WATCH_NAMESPACE
              value: "" # watch all namespaces
            - name: POD_NAME
              valueFrom:
                fieldRef:
                  fieldPath: metadata.name
            - name: OPERATOR_NAME
              value: "marketplace-operator"<|MERGE_RESOLUTION|>--- conflicted
+++ resolved
@@ -16,13 +16,9 @@
       containers:
         - name: marketplace-operator
           # Replace this with the built image name
-<<<<<<< HEAD
           image: marketplace-operator:latest
           command:
           - marketplace-operator
-=======
-          image: quay.io/namsimar/plato-operator:v0.0.1
->>>>>>> fea220f7
           imagePullPolicy: IfNotPresent
           env:
             - name: RELATED_IMAGE_OPERATOR_AGENT
