#!/usr/bin/env bash

<<<<<<< HEAD
go run github.com/noqcks/gucci ./deploy/operator.yaml.tpl > ./deploy/operator.yaml
=======
if [ ! -x "$(command -v gucci)" ]; then
    echo "gucci doesn't exist, installing it"
    go get github.com/noqcks/gucci
fi

gucci ./deploy/operator.yaml.tpl > ./deploy/operator.yaml
gucci ./deploy/role_binding.yaml.tpl > ./deploy/role_binding.yaml
>>>>>>> 26656156
<|MERGE_RESOLUTION|>--- conflicted
+++ resolved
@@ -1,13 +1,9 @@
 #!/usr/bin/env bash
 
-<<<<<<< HEAD
-go run github.com/noqcks/gucci ./deploy/operator.yaml.tpl > ./deploy/operator.yaml
-=======
 if [ ! -x "$(command -v gucci)" ]; then
     echo "gucci doesn't exist, installing it"
     go get github.com/noqcks/gucci
 fi
 
 gucci ./deploy/operator.yaml.tpl > ./deploy/operator.yaml
-gucci ./deploy/role_binding.yaml.tpl > ./deploy/role_binding.yaml
->>>>>>> 26656156
+gucci ./deploy/role_binding.yaml.tpl > ./deploy/role_binding.yaml