--- conflicted
+++ resolved
@@ -15,12 +15,8 @@
       reason: FinishedInstall
       status: 'False'
       type: Installing
-<<<<<<< HEAD
-    - reason: ClusterRegistered
-=======
     - message: Cluster Registered Successfully
       reason: ClusterRegistered
->>>>>>> 29c0db81
       status: 'True'
       type: Registered
   meterBaseSubConditions:
@@ -33,10 +29,18 @@
       reason: FinishedRazeeInstall
       status: "True"
       type: Complete
+    - message: RemoteResourceS3 deployment enabled
+      reason: EnabledRemoteResourceS3DeploymentInstall
+      status: "True"
+      type: DeploymentEnabled
     - message: Razee install complete
       reason: FinishedRazeeInstall
       status: "False"
       type: Installing
+    - message: Registration deployment enabled
+      reason: EnabledRegistrationWatchkeeperInstall
+      status: "True"
+      type: RegistrationEnabled
 ---
 apiVersion: apps/v1
 kind: StatefulSet
