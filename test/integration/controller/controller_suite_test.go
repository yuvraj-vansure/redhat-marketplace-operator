// Copyright 2020 IBM Corp.
//
// Licensed under the Apache License, Version 2.0 (the "License");
// you may not use this file except in compliance with the License.
// You may obtain a copy of the License at
//
//      http://www.apache.org/licenses/LICENSE-2.0
//
// Unless required by applicable law or agreed to in writing, software
// distributed under the License is distributed on an "AS IS" BASIS,
// WITHOUT WARRANTIES OR CONDITIONS OF ANY KIND, either express or implied.
// See the License for the specific language governing permissions and
// limitations under the License.

package controller_test

import (
	"fmt"
	"testing"

	. "github.com/onsi/ginkgo"
	. "github.com/onsi/gomega"

	"github.com/redhat-marketplace/redhat-marketplace-operator/pkg/config"
	"github.com/redhat-marketplace/redhat-marketplace-operator/pkg/utils/reconcileutils"

	"k8s.io/client-go/rest"
	"sigs.k8s.io/controller-runtime/pkg/envtest"
	"sigs.k8s.io/controller-runtime/pkg/envtest/printer"
	logf "sigs.k8s.io/controller-runtime/pkg/log"
	"sigs.k8s.io/controller-runtime/pkg/log/zap"

	// register tests

	"github.com/redhat-marketplace/redhat-marketplace-operator/test/harness"
	"github.com/redhat-marketplace/redhat-marketplace-operator/test/testenv"
)

const (
	Namespace = "openshift-redhat-marketplace"
)

var (
	cfg         *rest.Config
	testHarness *harness.TestHarness
	testEnv     *envtest.Environment
	cc          reconcileutils.ClientCommandRunner
	stop        chan struct{}
)

func TestEnv(t *testing.T) {
	logf.SetLogger(zap.LoggerTo(GinkgoWriter, true))
	RegisterFailHandler(harness.PodFailHandler(testHarness))

	RunSpecsWithDefaultAndCustomReporters(t,
		"Controller EnvTest Suite",
		[]Reporter{printer.NewlineReporter{}})
}

var _ = BeforeSuite(func() {
	var err error
	By("setting up env")
	testHarness, err = harness.NewTestHarness(harness.TestHarnessOptions{
<<<<<<< HEAD
		EnabledFeatures: []string{
			harness.FeatureAddPullSecret,
			// harness.FeatureMockOpenShift,
			harness.FeatureDeployHelm,
			harness.FeatureCreateMarketplaceConfig,
		},
		Namespace:      "openshift-redhat-marketplace",
		WatchNamespace: "",
		ProvideScheme:  testenv.InitializeScheme,
=======
		EnabledFeatures: []string{},
		Namespace:       "openshift-redhat-marketplace",
		WatchNamespace:  "",
		ProvideScheme:   testenv.InitializeScheme,
>>>>>>> 71fc35c6
	})
	Expect(err).ToNot(HaveOccurred(), fmt.Sprintf("%v+", err))

	_, err = testHarness.Start()
	Expect(err).ToNot(HaveOccurred())
})

func SetStub(stub bool)*config.OperatorConfig{

	if stub {
		config,err := config.ProvideConfig()
		if err != nil {
			fmt.Println("err with stub",err)
		}
	
		config.PathToKubeProxyAPIToken = ""
		return &config
	}

	return nil
}


var _ = AfterSuite(func() {
	testHarness.Stop()
}, 60)<|MERGE_RESOLUTION|>--- conflicted
+++ resolved
@@ -61,22 +61,10 @@
 	var err error
 	By("setting up env")
 	testHarness, err = harness.NewTestHarness(harness.TestHarnessOptions{
-<<<<<<< HEAD
-		EnabledFeatures: []string{
-			harness.FeatureAddPullSecret,
-			// harness.FeatureMockOpenShift,
-			harness.FeatureDeployHelm,
-			harness.FeatureCreateMarketplaceConfig,
-		},
-		Namespace:      "openshift-redhat-marketplace",
-		WatchNamespace: "",
-		ProvideScheme:  testenv.InitializeScheme,
-=======
 		EnabledFeatures: []string{},
 		Namespace:       "openshift-redhat-marketplace",
 		WatchNamespace:  "",
 		ProvideScheme:   testenv.InitializeScheme,
->>>>>>> 71fc35c6
 	})
 	Expect(err).ToNot(HaveOccurred(), fmt.Sprintf("%v+", err))
 
