package report

import (
	"context"
	"os"
	"time"

	"emperror.dev/errors"
	"github.com/gotidy/ptr"
	"github.com/redhat-marketplace/redhat-marketplace-operator/pkg/reporter"
	"github.com/spf13/cobra"
	logf "sigs.k8s.io/controller-runtime/pkg/log"
)

var log = logf.Log.WithName("reporter_report_cmd")

var name, namespace, cafile, tokenFile string
var local bool
var retry int

var ReportCmd = &cobra.Command{
	Use:   "report",
	Short: "Run the report",
	Long:  `Runs the report. Takes it name and namespace as args`,
	Run: func(cmd *cobra.Command, args []string) {
		log.Info("running the report command")

		if name == "" || namespace == "" {
			log.Error(errors.New("name or namespace not provided"), "namespace or name not provided")
			os.Exit(1)
		}

		ctx, cancel := context.WithTimeout(context.Background(), 10*time.Minute)
		defer cancel()

		tmpDir := os.TempDir()

		cfg := &reporter.Config{
			OutputDirectory: tmpDir,
<<<<<<< HEAD
			Retry:           ptr.Int(1),
=======
			Retry:           ptr.Int(retry),
			CaFile:          cafile,
			TokenFile:       tokenFile,
			Local:           local,
>>>>>>> 30162ba5
		}
		cfg.SetDefaults()

		task, err := reporter.NewTask(
			ctx,
			reporter.ReportName{Namespace: namespace, Name: name},
			cfg,
		)

		if err != nil {
			log.Error(err, "couldn't initialize task")
			os.Exit(1)
		}

		err = task.Run()
		if err != nil {
			log.Error(err, "error running task")
			os.Exit(1)
		}

		os.Exit(0)
	},
}

func init() {
	ReportCmd.Flags().StringVar(&name, "name", "", "name of the report")
	ReportCmd.Flags().StringVar(&namespace, "namespace", "", "namespace of the report")
	ReportCmd.Flags().StringVar(&cafile, "cafile", "", "cafile for prometheus")
	ReportCmd.Flags().StringVar(&tokenFile, "tokenfile", "", "token file for prometheus")
	ReportCmd.Flags().BoolVar(&local, "local", false, "run locally")
	ReportCmd.Flags().IntVar(&retry, "retry", 3, "number of retries")
}<|MERGE_RESOLUTION|>--- conflicted
+++ resolved
@@ -37,14 +37,10 @@
 
 		cfg := &reporter.Config{
 			OutputDirectory: tmpDir,
-<<<<<<< HEAD
-			Retry:           ptr.Int(1),
-=======
 			Retry:           ptr.Int(retry),
 			CaFile:          cafile,
 			TokenFile:       tokenFile,
 			Local:           local,
->>>>>>> 30162ba5
 		}
 		cfg.SetDefaults()
 
