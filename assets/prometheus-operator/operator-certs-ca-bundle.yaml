--- conflicted
+++ resolved
@@ -5,9 +5,4 @@
 metadata:
   annotations:
     service.alpha.openshift.io/inject-cabundle: "true"
-<<<<<<< HEAD
-  name: operator-certs-ca-bundle
-  namespace: redhat-marketplace
-=======
-  name: operator-certs-ca-bundle
->>>>>>> fbebb400
+  name: operator-certs-ca-bundle