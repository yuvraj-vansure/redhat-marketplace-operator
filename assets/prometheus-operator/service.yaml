--- conflicted
+++ resolved
@@ -8,10 +8,6 @@
     app.kubernetes.io/name: prometheus-operator
     app.kubernetes.io/version: v0.38.1
   name: prometheus-operator
-<<<<<<< HEAD
-  namespace: redhat-marketplace
-=======
->>>>>>> fbebb400
 spec:
   clusterIP: None
   ports:
