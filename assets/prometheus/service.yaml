--- conflicted
+++ resolved
@@ -6,10 +6,6 @@
   labels:
     prometheus: redhat-marketplace
   name: rhm-prometheus-meterbase
-<<<<<<< HEAD
-  namespace: redhat-marketplace
-=======
->>>>>>> fbebb400
 spec:
   ports:
   - name: web
