--- conflicted
+++ resolved
@@ -3,8 +3,4 @@
 kind: Secret
 metadata:
   name: rhm-meterbase-datasources
-<<<<<<< HEAD
-  namespace: redhat-marketplace
-=======
->>>>>>> fbebb400
 type: Opaque