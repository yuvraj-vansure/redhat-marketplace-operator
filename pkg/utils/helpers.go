// Copyright 2020 IBM Corp.
//
// Licensed under the Apache License, Version 2.0 (the "License");
// you may not use this file except in compliance with the License.
// You may obtain a copy of the License at
//
//      http://www.apache.org/licenses/LICENSE-2.0
//
// Unless required by applicable law or agreed to in writing, software
// distributed under the License is distributed on an "AS IS" BASIS,
// WITHOUT WARRANTIES OR CONDITIONS OF ANY KIND, either express or implied.
// See the License for the specific language governing permissions and
// limitations under the License.

package utils

import (
	"context"
	b64 "encoding/base64"
	"fmt"
	"strings"

	"github.com/banzaicloud/k8s-objectmatcher/patch"
	"github.com/operator-framework/operator-sdk/pkg/status"
	marketplacev1alpha1 "github.com/redhat-marketplace/redhat-marketplace-operator/pkg/apis/marketplace/v1alpha1"
	corev1 "k8s.io/api/core/v1"
	"k8s.io/apimachinery/pkg/api/errors"
	"k8s.io/apimachinery/pkg/runtime"
	"k8s.io/apimachinery/pkg/types"
	"sigs.k8s.io/controller-runtime/pkg/client"
	"sigs.k8s.io/controller-runtime/pkg/reconcile"
)

const RhmAnnotationKey = "marketplace.redhat.com/last-applied"

var RhmAnnotator = patch.NewAnnotator(RhmAnnotationKey)
var RhmPatchMaker = patch.NewPatchMaker(RhmAnnotator)

func Contains(s []string, e string) bool {
	for _, a := range s {
		if a == e {
			return true
		}
	}

	return false
}

func ChunkBy(items []interface{}, chunkSize int) (chunks [][]interface{}) {
	for chunkSize < len(items) {
		items, chunks = items[chunkSize:], append(chunks, items[0:chunkSize:chunkSize])
	}

	return append(chunks, items)
}

func ContainsMultiple(inArray []string, referenceArray []string) []string {
	var temp []string
	for _, searchItem := range referenceArray {
		if !Contains(inArray, searchItem) {
			temp = append(temp, searchItem)
		}

	}
	return temp
}

// Remove() will remove the key from the list
func RemoveKey(list []string, key string) []string {
	newList := []string{}
	for _, s := range list {
		if s != key {
			newList = append(newList, s)
		}
	}
	return newList
}

func RetrieveSecretField(in []byte) (string, error) {
	decodedString := b64.StdEncoding.EncodeToString(in)
	decoded, err := b64.StdEncoding.DecodeString(decodedString)

	return strings.Trim(string(decoded), " \r\n"), err
}

func ExtractCredKey(secret *corev1.Secret, sel corev1.SecretKeySelector) ([]byte, error) {
	var value []byte
	var error error
	if value, ok := secret.Data[sel.Key]; ok {
		return value, nil
	} else if !ok {
		error = fmt.Errorf("secret %s key %q not in secret", sel.Key, sel.Name)
	}

	return value, error
}

func GetDataFromRhmSecret(request reconcile.Request, sel corev1.SecretKeySelector, client client.Client) (error, []byte) {
	// get the operator secret
	rhmOperatorSecret := corev1.Secret{}
	err := client.Get(context.TODO(), types.NamespacedName{
		Name:      RHM_OPERATOR_SECRET_NAME,
		Namespace: request.Namespace,
	}, &rhmOperatorSecret)
	if err != nil {
		if errors.IsNotFound(err) {
			return err, nil
		}
		return err, nil
	}
	key, err := ExtractCredKey(&rhmOperatorSecret, sel)
	return err, key
}

func AddSecretFieldsToStruct(razeeData map[string][]byte, instance marketplacev1alpha1.RazeeDeployment) (marketplacev1alpha1.RazeeConfigurationValues, []string, error) {
	// var razeeStruct *marketplacev1alpha1.RazeeConfigurationValues = &marketplacev1alpha1.RazeeConfigurationValues{}
	if instance.Spec.DeployConfig == nil {
		instance.Spec.DeployConfig = &marketplacev1alpha1.RazeeConfigurationValues{}
	}

	razeeStruct := instance.Spec.DeployConfig
	keys := []string{}
	expectedKeys := []string{
		IBM_COS_URL_FIELD,
		BUCKET_NAME_FIELD,
		IBM_COS_URL_FIELD,
		RAZEE_DASH_ORG_KEY_FIELD,
		CHILD_RRS3_YAML_FIELD,
		RAZEE_DASH_URL_FIELD,
		FILE_SOURCE_URL_FIELD,
	}

	for key, element := range razeeData {
		keys = append(keys, key)
		value, err := RetrieveSecretField(element)
		if err != nil {
			//TODO: better way to handle this here?
			razeeStruct = nil
			return marketplacev1alpha1.RazeeConfigurationValues{}, nil, err
		}

		switch key {
		case IBM_COS_READER_KEY_FIELD:
			razeeStruct.IbmCosReaderKey = &corev1.SecretKeySelector{
				LocalObjectReference: corev1.LocalObjectReference{
					Name: RHM_OPERATOR_SECRET_NAME,
				},
				Key: key,
			}

		case BUCKET_NAME_FIELD:
			razeeStruct.BucketName = value

		case IBM_COS_URL_FIELD:
			razeeStruct.IbmCosURL = value

		case RAZEE_DASH_ORG_KEY_FIELD:
			razeeStruct.RazeeDashOrgKey = &corev1.SecretKeySelector{
				LocalObjectReference: corev1.LocalObjectReference{
					Name: RHM_OPERATOR_SECRET_NAME,
				},
				Key: key,
			}

		case CHILD_RRS3_YAML_FIELD:
			razeeStruct.ChildRSS3FIleName = value

		case RAZEE_DASH_URL_FIELD:
			razeeStruct.RazeeDashUrl = value

		case FILE_SOURCE_URL_FIELD:
			razeeStruct.FileSourceURL = value

		}
	}

	missingItems := ContainsMultiple(keys, expectedKeys)
	return *razeeStruct, missingItems, nil
}

func ApplyAnnotation(resource runtime.Object) error {
	return RhmAnnotator.SetLastAppliedAnnotation(resource)
}

func Equal(a []string, b []string) bool {
	if len(a) != len(b) {
		return false
	}
	for i, v := range a {
		if v != b[i] {
			return false
		}
	}
	return true
}

<<<<<<< HEAD
// AppendResourceList() returns the the combined ResourceList
func AppendResourceList(list1 corev1.ResourceList, list2 corev1.ResourceList) corev1.ResourceList {
	result := corev1.ResourceList{}
	for k, v := range list1 {
		if _, exists := list2[k]; !exists {
			list2[k] = v
		}
	}
	return result
=======
func ConditionsEqual(a status.Conditions, b status.Conditions) bool {
	if len(a) != len(b) {
		return false
	}
	for i, v := range a {
		if v != b[i] {
			return false
		}
	}
	return true
>>>>>>> e786b7f1
}<|MERGE_RESOLUTION|>--- conflicted
+++ resolved
@@ -194,7 +194,6 @@
 	return true
 }
 
-<<<<<<< HEAD
 // AppendResourceList() returns the the combined ResourceList
 func AppendResourceList(list1 corev1.ResourceList, list2 corev1.ResourceList) corev1.ResourceList {
 	result := corev1.ResourceList{}
@@ -204,7 +203,8 @@
 		}
 	}
 	return result
-=======
+}
+
 func ConditionsEqual(a status.Conditions, b status.Conditions) bool {
 	if len(a) != len(b) {
 		return false
@@ -215,5 +215,4 @@
 		}
 	}
 	return true
->>>>>>> e786b7f1
 }