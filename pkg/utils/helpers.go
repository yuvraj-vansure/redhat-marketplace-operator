package utils

import (
	b64 "encoding/base64"
	"strings"

	corev1 "k8s.io/api/core/v1"
)

func GetNamespaceNames(ns []corev1.Namespace) []string {
	var namespaceNames []string
	for _, namespace := range ns {
		namespaceNames = append(namespaceNames, namespace.Name)
	}

	return namespaceNames
}

func GetSecretNames(secretList []corev1.Secret) []string {
	var secretNames []string
	for _, secret := range secretList {
		secretNames = append(secretNames, secret.Name)
	}

	return secretNames
}

func GetConfigMapNames(configMapList []corev1.ConfigMap) []string {
	var configMapNames []string
	for _, configMap := range configMapList {
		configMapNames = append(configMapNames, configMap.Name)
	}

	return configMapNames
}

// Contains() checks if the lsit contains the key, if so - return it
func Contains(s []string, e string) bool {
	for _, a := range s {
		if a == e {
			return true
		}
	}

	return false
}

<<<<<<< HEAD
func ChunkBy(items []interface{}, chunkSize int) (chunks [][]interface{}) {
	for chunkSize < len(items) {
		items, chunks = items[chunkSize:], append(chunks, items[0:chunkSize:chunkSize])
	}

	return append(chunks, items)
=======
func ContainsMultiple(inArray []string, referenceArray []string) []string {
	var temp []string
	for _, searchItem := range referenceArray {
		if !Contains(inArray, searchItem) {
			temp = append(temp, searchItem)
		}

	}
	return temp
}

func RemoveIndex(s []string, index int) []string {
	return append(s[:index], s[index+1:]...)
}

// Remove() will remove the key from the list
func RemoveKey(list []string, key string) []string {
	newList := []string{}
	for _, s := range list {
		if s != key {
			newList = append(newList, s)
		}
	}
	return newList
}

func RetrieveSecretField(in []byte) (string, error) {
	decodedString := b64.StdEncoding.EncodeToString(in)
	decoded, err := b64.StdEncoding.DecodeString(decodedString)

	return strings.Trim(string(decoded), " \r\n"), err
}

func AddSecretFieldsToObj(razeeData map[string][]byte) (map[string]string, error) {
	// keys := []string{"IBM_COS_READER_KEY","BUCKET_NAME", "IBM_COS_URL","RAZEEDASH_ORG_KEY"}
	razeeDataObj := make(map[string]string)
	var error error
	for key, element := range razeeData {
		value, err := RetrieveSecretField(element)
		razeeDataObj[key] = value
		if err != nil {
			error = err
		}
	}

	return razeeDataObj, error
}

func Equal(a []string, b []string) bool {
	if len(a) != len(b) {
		return false
	}
	for i, v := range a {
		if v != b[i] {
			return false
		}
	}
	return true
>>>>>>> 26656156
}<|MERGE_RESOLUTION|>--- conflicted
+++ resolved
@@ -45,14 +45,14 @@
 	return false
 }
 
-<<<<<<< HEAD
 func ChunkBy(items []interface{}, chunkSize int) (chunks [][]interface{}) {
 	for chunkSize < len(items) {
 		items, chunks = items[chunkSize:], append(chunks, items[0:chunkSize:chunkSize])
 	}
 
 	return append(chunks, items)
-=======
+}
+
 func ContainsMultiple(inArray []string, referenceArray []string) []string {
 	var temp []string
 	for _, searchItem := range referenceArray {
@@ -111,5 +111,4 @@
 		}
 	}
 	return true
->>>>>>> 26656156
 }