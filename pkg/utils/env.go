--- conflicted
+++ resolved
@@ -72,8 +72,6 @@
 	CSV_ANNOTATION_NAMESPACE       = "csvNamespace"
 	CSV_METERDEFINITION_ANNOTATION = "marketplace.redhat.com/meterDefinition"
 
-<<<<<<< HEAD
-=======
 	RHMPullSecretName     = "redhat-marketplace-pull-secret"
 	RHMOperatorSecretName = "rhm-operator-secret"
 	RHMPullSecretKey      = "PULL_SECRET"
@@ -84,7 +82,6 @@
 	RazeeWatchLevelLite   = "lite"
 	RazeeWatchLevelDetail = "detail"
 
->>>>>>> 71fc35c6
 	/* Time and Date */
 	DATE_FORMAT         = "2006-01-02"
 	METER_REPORT_PREFIX = "meter-report-"
