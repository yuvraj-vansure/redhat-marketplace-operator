--- conflicted
+++ resolved
@@ -32,13 +32,6 @@
 
 type Task struct {
 	ReportName ReportName
-<<<<<<< HEAD
-	Cache      cache.Cache
-	K8SClient  client.Client
-	Ctx        context.Context
-	Config     *Config
-	K8SScheme  *runtime.Scheme
-=======
 
 	CC        ClientCommandRunner
 	Cache     cache.Cache
@@ -47,7 +40,6 @@
 	Config    *Config
 	K8SScheme *runtime.Scheme
 	Uploader  *RedHatInsightsUploader
->>>>>>> 1ecbe07d
 }
 
 func (r *Task) Run() error {
