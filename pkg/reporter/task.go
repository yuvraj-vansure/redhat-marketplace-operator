// Copyright 2020 IBM Corp.
//
// Licensed under the Apache License, Version 2.0 (the "License");
// you may not use this file except in compliance with the License.
// You may obtain a copy of the License at
//
//      http://www.apache.org/licenses/LICENSE-2.0
//
// Unless required by applicable law or agreed to in writing, software
// distributed under the License is distributed on an "AS IS" BASIS,
// WITHOUT WARRANTIES OR CONDITIONS OF ANY KIND, either express or implied.
// See the License for the specific language governing permissions and
// limitations under the License.

package reporter

import (
	"context"
	"encoding/json"
	"fmt"
	"io/ioutil"
	"path/filepath"

	"bytes"

	"emperror.dev/errors"
	"github.com/go-logr/logr"
	"github.com/google/uuid"
	"github.com/gotidy/ptr"
	openshiftconfigv1 "github.com/openshift/api/config/v1"
	"github.com/prometheus/client_golang/api"
	"github.com/prometheus/common/log"
	marketplacev1alpha1 "github.com/redhat-marketplace/redhat-marketplace-operator/pkg/apis/marketplace/v1alpha1"
	"github.com/redhat-marketplace/redhat-marketplace-operator/pkg/managers"
	"github.com/redhat-marketplace/redhat-marketplace-operator/pkg/utils"
	. "github.com/redhat-marketplace/redhat-marketplace-operator/pkg/utils/reconcileutils"
	"github.com/redhat-marketplace/redhat-marketplace-operator/version"
	corev1 "k8s.io/api/core/v1"
	"k8s.io/apimachinery/pkg/runtime"
	"k8s.io/apimachinery/pkg/types"
	"k8s.io/apimachinery/pkg/util/intstr"
	"k8s.io/client-go/util/jsonpath"
	"sigs.k8s.io/controller-runtime/pkg/cache"
	"sigs.k8s.io/controller-runtime/pkg/client"
)

type Task struct {
	ReportName ReportName

	CC        ClientCommandRunner
	Cache     cache.Cache
	K8SClient client.Client
	Ctx       context.Context
	Config    *Config
	K8SScheme *runtime.Scheme
	Uploader  *RedHatInsightsUploader
}

func (r *Task) Run() error {
	logger.Info("task run start")
	stopCh := make(chan struct{})
	defer close(stopCh)

	r.Cache.WaitForCacheSync(stopCh)

	logger.Info("creating reporter job")
	reporter, err := NewReporter(r)

	if err != nil {
		return err
	}

	logger.Info("starting collection")
	metrics, errorList, err := reporter.CollectMetrics(r.Ctx)

	if err != nil {
		logger.Error(err, "error collecting metrics")
		return err
	}

	reportID := uuid.New()

	logger.Info("writing report", "reportID", reportID)

	files, err := reporter.WriteReport(
		reportID,
		metrics)

	if err != nil {
		return errors.Wrap(err, "error writing report")
	}

	dirpath := filepath.Dir(files[0])
	fileName := fmt.Sprintf("%s/../upload-%s.tar.gz", dirpath, reportID.String())
	err = TargzFolder(dirpath, fileName)

	logger.Info("tarring", "outputfile", fileName)

	if r.Config.Upload {
		err = r.Uploader.UploadFile(fileName)

		if err != nil {
			return errors.Wrap(err, "error uploading file")
		}

		logger.Info("uploaded metrics", "metrics", len(metrics))
	}

	report := &marketplacev1alpha1.MeterReport{}
	err = utils.Retry(func() error {
		result, _ := r.CC.Do(
			r.Ctx,
			HandleResult(
				GetAction(types.NamespacedName(r.ReportName), report),
				OnContinue(Call(func() (ClientAction, error) {
					report.Status.MetricUploadCount = ptr.Int(len(metrics))

					report.Status.QueryErrorList = []string{}

					for _, err := range errorList {
						report.Status.QueryErrorList = append(report.Status.QueryErrorList, err.Error())
					}

					return UpdateAction(report), nil
				})),
			),
		)

		if result.Is(Error) {
			return result
		}

		return nil
	}, 3)

	if err != nil {
		log.Error(err, "failed to update report")
	}

	return nil
}

func provideApiClient(
	report *marketplacev1alpha1.MeterReport,
	promService *corev1.Service,
	config *Config,
) (api.Client, error) {

	if config.Local {
		client, err := api.NewClient(api.Config{
			Address: "http://localhost:9090",
		})

		if err != nil {
			return nil, err
		}

		return client, nil
	}

	var port int32
	name := promService.Name
	namespace := promService.Namespace
	targetPort := report.Spec.PrometheusService.TargetPort

	switch {
	case targetPort.Type == intstr.Int:
		port = targetPort.IntVal
	default:
		for _, p := range promService.Spec.Ports {
			if p.Name == targetPort.StrVal {
				port = p.Port
			}
		}
	}

	var auth = ""
	if config.TokenFile != "" {
		content, err := ioutil.ReadFile(config.TokenFile)
		if err != nil {
			return nil, err
		}
		auth = fmt.Sprintf(string(content))
	}

	conf, err := NewSecureClient(&PrometheusSecureClientConfig{
		Address:        fmt.Sprintf("https://%s.%s.svc:%v", name, namespace, port),
		ServerCertFile: config.CaFile,
		Token:          auth,
	})

	if err != nil {
		return nil, err
	}

	return conf, nil
}

func getClientOptions() managers.ClientOptions {
	return managers.ClientOptions{
		Namespace:    "",
		DryRunClient: false,
	}
}

func provideProductionInsights(
	ctx context.Context,
	cc ClientCommandRunner,
	log logr.Logger,
	isCacheStarted managers.CacheIsStarted,
) (*RedHatInsightsUploaderConfig, error) {
	secret := &corev1.Secret{}
	clusterVersion := &openshiftconfigv1.ClusterVersion{}
	result, _ := cc.Do(ctx,
		GetAction(types.NamespacedName{
			Name:      "pull-secret",
			Namespace: "openshift-config",
		}, secret),
		GetAction(types.NamespacedName{
			Name: "version",
		}, clusterVersion))

	if !result.Is(Continue) {
		return nil, result
	}

	dockerConfigBytes, ok := secret.Data[".dockerconfigjson"]

	if !ok {
		return nil, errors.New(".dockerconfigjson is not found in secret")
	}

	var dockerObj interface{}
	err := json.Unmarshal(dockerConfigBytes, &dockerObj)

	if err != nil {
		return nil, errors.Wrap(err, "failed to unmarshal dockerConfigJson object")
	}

	cloudAuthPath := jsonpath.New("cloudauthpath")
	err = cloudAuthPath.Parse(`{.auths.cloud\.openshift\.com.auth}`)

	if err != nil {
		return nil, errors.Wrap(err, "failed to get jsonpath of cloud token")
	}

	buf := new(bytes.Buffer)
	err = cloudAuthPath.Execute(buf, dockerObj)

	if err != nil {
		return nil, errors.Wrap(err, "failed to get jsonpath of cloud token")
	}

	cloudToken := buf.String()

	return &RedHatInsightsUploaderConfig{
		URL:             "https://cloud.redhat.com",
		ClusterID:       string(clusterVersion.Spec.ClusterID), // get from cluster
		OperatorVersion: version.Version,
		Token:           cloudToken, // get from secret
	}, nil
}

func getMarketplaceConfig(
	ctx context.Context,
	cc ClientCommandRunner,
) (config *marketplacev1alpha1.MarketplaceConfig, returnErr error) {
	config = &marketplacev1alpha1.MarketplaceConfig{}

	if result, _ := cc.Do(ctx,
		GetAction(
			types.NamespacedName{Namespace: "openshift-redhat-marketplace", Name: utils.MARKETPLACECONFIG_NAME}, config,
		)); !result.Is(Continue) {
		returnErr = errors.Wrap(result, "failed to get mkplc config")
	}

	logger.Info("retrieved meter report")
	return
}

func getMarketplaceReport(
	ctx context.Context,
	cc ClientCommandRunner,
	reportName ReportName,
) (report *marketplacev1alpha1.MeterReport, returnErr error) {
	report = &marketplacev1alpha1.MeterReport{}

	if result, _ := cc.Do(ctx, GetAction(types.NamespacedName(reportName), report)); !result.Is(Continue) {
		returnErr = errors.Wrap(result, "failed to get report")
	}

	logger.Info("retrieved meter report")
	return
}

func getPrometheusService(
	ctx context.Context,
	report *marketplacev1alpha1.MeterReport,
	cc ClientCommandRunner,
) (service *corev1.Service, returnErr error) {
	service = &corev1.Service{}

	if report.Spec.PrometheusService == nil {
		returnErr = errors.New("cannot retrieve service as the report doesn't have a value for it")
		return
	}

	name := types.NamespacedName{
		Name:      report.Spec.PrometheusService.Name,
		Namespace: report.Spec.PrometheusService.Namespace,
	}

	if result, _ := cc.Do(ctx, GetAction(name, service)); !result.Is(Continue) {
		returnErr = errors.Wrap(result, "failed to get report")
	}

	logger.Info("retrieved prometheus service")
	return
}

func getMeterDefinitions(
	ctx context.Context,
	report *marketplacev1alpha1.MeterReport,
	cc ClientCommandRunner,
) ([]marketplacev1alpha1.MeterDefinition, error) {
	defs := &marketplacev1alpha1.MeterDefinitionList{}

	if len(report.Spec.MeterDefinitions) > 0 {
		return report.Spec.MeterDefinitions, nil
	}

	result, _ := cc.Do(ctx,
		HandleResult(
			ListAction(defs, client.InNamespace("")),
			OnContinue(Call(func() (ClientAction, error) {
				for _, item := range defs.Items {
					item.Status = marketplacev1alpha1.MeterDefinitionStatus{}
				}

				report.Spec.MeterDefinitions = defs.Items

				return UpdateAction(report), nil
			})),
		),
	)

	if result.Is(Error) {
		return nil, errors.Wrap(result, "failed to get meterdefs")
<<<<<<< HEAD
	}

	if result.Is(NotFound) {
		return []marketplacev1alpha1.MeterDefinition{}, nil
	}

=======
	}
	if result.Is(NotFound) {
		return []marketplacev1alpha1.MeterDefinition{}, nil
	}

>>>>>>> ded2a6ba
	return defs.Items, nil
}<|MERGE_RESOLUTION|>--- conflicted
+++ resolved
@@ -346,19 +346,11 @@
 
 	if result.Is(Error) {
 		return nil, errors.Wrap(result, "failed to get meterdefs")
-<<<<<<< HEAD
-	}
-
+	}
+  
 	if result.Is(NotFound) {
 		return []marketplacev1alpha1.MeterDefinition{}, nil
 	}
-
-=======
-	}
-	if result.Is(NotFound) {
-		return []marketplacev1alpha1.MeterDefinition{}, nil
-	}
-
->>>>>>> ded2a6ba
+  
 	return defs.Items, nil
 }