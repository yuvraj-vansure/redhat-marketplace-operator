package reporter

import (
	"context"
	"encoding/json"
	"fmt"
	"io/ioutil"
	"path/filepath"

	"bytes"

	"emperror.dev/errors"
	"github.com/go-logr/logr"
	"github.com/google/uuid"
	openshiftconfigv1 "github.com/openshift/api/config/v1"
	"github.com/prometheus/client_golang/api"
	marketplacev1alpha1 "github.com/redhat-marketplace/redhat-marketplace-operator/pkg/apis/marketplace/v1alpha1"
	"github.com/redhat-marketplace/redhat-marketplace-operator/pkg/managers"
	"github.com/redhat-marketplace/redhat-marketplace-operator/pkg/utils"
	. "github.com/redhat-marketplace/redhat-marketplace-operator/pkg/utils/reconcileutils"
	"github.com/redhat-marketplace/redhat-marketplace-operator/version"
	corev1 "k8s.io/api/core/v1"
	"k8s.io/apimachinery/pkg/runtime"
	"k8s.io/apimachinery/pkg/types"
	"k8s.io/apimachinery/pkg/util/intstr"
	"k8s.io/client-go/util/jsonpath"
	"sigs.k8s.io/controller-runtime/pkg/cache"
	"sigs.k8s.io/controller-runtime/pkg/client"
)

type Task struct {
	ReportName ReportName
	Cache      cache.Cache
	K8SClient  client.Client
	Ctx        context.Context
	Config     *Config
	K8SScheme  *runtime.Scheme
<<<<<<< HEAD
=======
	Uploader   *RedHatInsightsUploader
>>>>>>> 30162ba5
}

func (r *Task) Run() error {
	logger.Info("task run start")
	stopCh := make(chan struct{})
	defer close(stopCh)

	logger.Info("creating reporter")
	reporter, err := NewReporter(r)

	if err != nil {
		return err
	}

	logger.Info("starting collection")
	metrics, err := reporter.CollectMetrics(r.Ctx)

	if err != nil {
		logger.Error(err, "error collecting metrics")
		return err
	}

	reportID := uuid.New()

	logger.Info("writing report", "reportID", reportID)

	files, err := reporter.WriteReport(
		reportID,
		metrics)

	if err != nil {
		return errors.Wrap(err, "error writing report")
	}

	dirpath := filepath.Dir(files[0])
	fileName := fmt.Sprintf("%s/../upload-%s.tar.gz", dirpath, reportID.String())
	err = TargzFolder(dirpath, fileName)

	logger.Info("tarring", "outputfile", fileName)

	if err != nil {
		return errors.Wrap(err, "error targzing file")
	}

	err = r.Uploader.UploadFile(fileName)

	if err != nil {
		return errors.Wrap(err, "error uploading file")
	}

	logger.Info("uploaded metrics", "metrics", len(metrics))
	return nil
}

func provideApiClient(
	report *marketplacev1alpha1.MeterReport,
	promService *corev1.Service,
	config *Config,
) (api.Client, error) {

	if config.Local {
		client, err := api.NewClient(api.Config{
			Address: "http://localhost:9090",
		})

		if err != nil {
			return nil, err
		}

		return client, nil
	}

	var port int32
	name := promService.Name
	namespace := promService.Namespace
	targetPort := report.Spec.PrometheusService.TargetPort

	switch {
	case targetPort.Type == intstr.Int:
		port = targetPort.IntVal
	default:
		for _, p := range promService.Spec.Ports {
			if p.Name == targetPort.StrVal {
				port = p.Port
			}
		}
	}

	var auth = ""
	if config.TokenFile != "" {
		content, err := ioutil.ReadFile(config.TokenFile)
		if err != nil {
			return nil, err
		}
		auth = fmt.Sprintf(string(content))
	}

	conf, err := NewSecureClient(&PrometheusSecureClientConfig{
		Address:        fmt.Sprintf("https://%s.%s.svc:%v", name, namespace, port),
		ServerCertFile: config.CaFile,
		Token:          auth,
	})

	if err != nil {
		return nil, err
	}

	return conf, nil
}

func getClientOptions() managers.ClientOptions {
	return managers.ClientOptions{
		Namespace:    "",
		DryRunClient: false,
	}
}

func provideProductionInsights(
	ctx context.Context,
	cc ClientCommandRunner,
	log logr.Logger,
	isCacheStarted managers.CacheIsStarted,
) (*RedHatInsightsUploaderConfig, error) {
	secret := &corev1.Secret{}
	clusterVersion := &openshiftconfigv1.ClusterVersion{}
	result, _ := cc.Do(ctx,
		GetAction(types.NamespacedName{
			Name:      "pull-secret",
			Namespace: "openshift-config",
		}, secret),
		GetAction(types.NamespacedName{
			Name: "version",
		}, clusterVersion))

	if !result.Is(Continue) {
		return nil, result
	}

	dockerConfigBytes, ok := secret.Data[".dockerconfigjson"]

	if !ok {
		return nil, errors.New(".dockerconfigjson is not found in secret")
	}

	var dockerObj interface{}
	err := json.Unmarshal(dockerConfigBytes, &dockerObj)

	if err != nil {
		return nil, errors.Wrap(err, "failed to unmarshal dockerConfigJson object")
	}

	cloudAuthPath := jsonpath.New("cloudauthpath")
	err = cloudAuthPath.Parse(`{.auths.cloud\.openshift\.com.auth}`)

	if err != nil {
		return nil, errors.Wrap(err, "failed to get jsonpath of cloud token")
	}

	buf := new(bytes.Buffer)
	err = cloudAuthPath.Execute(buf, dockerObj)

	if err != nil {
		return nil, errors.Wrap(err, "failed to get jsonpath of cloud token")
	}

	cloudToken := buf.String()

	return &RedHatInsightsUploaderConfig{
		URL:             "https://cloud.redhat.com",
		ClusterID:       string(clusterVersion.Spec.ClusterID), // get from cluster
		OperatorVersion: version.Version,
		Token:           cloudToken, // get from secret
	}, nil
}

func getMarketplaceConfig(
	ctx context.Context,
	cc ClientCommandRunner,
) (config *marketplacev1alpha1.MarketplaceConfig, returnErr error) {
	config = &marketplacev1alpha1.MarketplaceConfig{}

	if result, _ := cc.Do(ctx,
		GetAction(
			types.NamespacedName{Namespace: "openshift-redhat-marketplace", Name: utils.MARKETPLACECONFIG_NAME}, config,
		)); !result.Is(Continue) {
		returnErr = errors.Wrap(result, "failed to get mkplc config")
	}

	logger.Info("retrieved meter report")
	return
}

func getMarketplaceReport(
	ctx context.Context,
	cc ClientCommandRunner,
	reportName ReportName,
) (report *marketplacev1alpha1.MeterReport, returnErr error) {
	report = &marketplacev1alpha1.MeterReport{}

	if result, _ := cc.Do(ctx, GetAction(types.NamespacedName(reportName), report)); !result.Is(Continue) {
		returnErr = errors.Wrap(result, "failed to get report")
	}

	logger.Info("retrieved meter report")
	return
}

func getPrometheusService(
	ctx context.Context,
	report *marketplacev1alpha1.MeterReport,
	cc ClientCommandRunner,
) (service *corev1.Service, returnErr error) {
	service = &corev1.Service{}

	if report.Spec.PrometheusService == nil {
		returnErr = errors.New("cannot retrieve service as the report doesn't have a value for it")
		return
	}

	name := types.NamespacedName{
		Name:      report.Spec.PrometheusService.Name,
		Namespace: report.Spec.PrometheusService.Namespace,
	}

	if result, _ := cc.Do(ctx, GetAction(name, service)); !result.Is(Continue) {
		returnErr = errors.Wrap(result, "failed to get report")
	}

	logger.Info("retrieved prometheus service")
	return
}

func getMeterDefinitions(
	ctx context.Context,
	report *marketplacev1alpha1.MeterReport,
	cc ClientCommandRunner,
) ([]marketplacev1alpha1.MeterDefinition, error) {
	defs := &marketplacev1alpha1.MeterDefinitionList{}

	if len(report.Spec.MeterDefinitions) > 0 {
		return report.Spec.MeterDefinitions, nil
	}

	result, _ := cc.Do(ctx,
		HandleResult(
			ListAction(defs, client.InNamespace("")),
			OnContinue(Call(func() (ClientAction, error) {
				for _, item := range defs.Items {
					item.Status = marketplacev1alpha1.MeterDefinitionStatus{}
				}

				report.Spec.MeterDefinitions = defs.Items

				return UpdateAction(report), nil
			})),
		),
	)

	if !result.Is(Continue) {
		return nil, errors.Wrap(result, "failed to get meterdefs")
	}

	return defs.Items, nil
}<|MERGE_RESOLUTION|>--- conflicted
+++ resolved
@@ -35,10 +35,7 @@
 	Ctx        context.Context
 	Config     *Config
 	K8SScheme  *runtime.Scheme
-<<<<<<< HEAD
-=======
 	Uploader   *RedHatInsightsUploader
->>>>>>> 30162ba5
 }
 
 func (r *Task) Run() error {
