// Copyright 2020 IBM Corp.
//
// Licensed under the Apache License, Version 2.0 (the "License");
// you may not use this file except in compliance with the License.
// You may obtain a copy of the License at
//
//      http://www.apache.org/licenses/LICENSE-2.0
//
// Unless required by applicable law or agreed to in writing, software
// distributed under the License is distributed on an "AS IS" BASIS,
// WITHOUT WARRANTIES OR CONDITIONS OF ANY KIND, either express or implied.
// See the License for the specific language governing permissions and
// limitations under the License.

package clusterserviceversion

import (
<<<<<<< HEAD
	"fmt"
	"reflect"
	"testing"

	utils "github.com/redhat-marketplace/redhat-marketplace-operator/pkg/utils"
=======
>>>>>>> 1ecbe07d
	. "github.com/redhat-marketplace/redhat-marketplace-operator/test/rectest"

	. "github.com/onsi/ginkgo"
	olmv1alpha1 "github.com/operator-framework/api/pkg/operators/v1alpha1"
	marketplacev1alpha1 "github.com/redhat-marketplace/redhat-marketplace-operator/pkg/apis/marketplace/v1alpha1"

	"github.com/stretchr/testify/assert"
	v1 "k8s.io/apimachinery/pkg/apis/meta/v1"
	"k8s.io/apimachinery/pkg/runtime"
	"k8s.io/apimachinery/pkg/types"
	"k8s.io/client-go/kubernetes/scheme"
	"sigs.k8s.io/controller-runtime/pkg/client"
	"sigs.k8s.io/controller-runtime/pkg/client/fake"
	"sigs.k8s.io/controller-runtime/pkg/reconcile"
)

var _ = Describe("Testing with Ginkgo", func() {
	It("cluster service version controller", func() {

		_ = olmv1alpha1.AddToScheme(scheme.Scheme)
		testClusterServiceVersionWithInstalledCSV(GinkgoT())
		testClusterServiceVersionWithoutInstalledCSV(GinkgoT())
		testClusterServiceVersionWithSubscriptionWithoutLabels(GinkgoT())
	})
})

var (
	csvName   = "new-clusterserviceversion"
	subName   = "new-subscription"
	namespace = "arbitrary-namespace"

	req = reconcile.Request{
		NamespacedName: types.NamespacedName{
			Name:      csvName,
			Namespace: namespace,
		},
	}
	opts = []StepOption{
		WithRequest(req),
	}

	clusterserviceversion = &olmv1alpha1.ClusterServiceVersion{
		ObjectMeta: v1.ObjectMeta{
			Name:      csvName,
			Namespace: namespace,
		},
	}
	subscription = &olmv1alpha1.Subscription{
		ObjectMeta: v1.ObjectMeta{
			Name:      subName,
			Namespace: namespace,
			Labels: map[string]string{
				operatorTag: "true",
			},
		},
		Status: olmv1alpha1.SubscriptionStatus{
			InstalledCSV: csvName,
		},
	}

	subscriptionWithoutLabels = &olmv1alpha1.Subscription{
		ObjectMeta: v1.ObjectMeta{
			Name:      subName,
			Namespace: namespace,
		},
		Status: olmv1alpha1.SubscriptionStatus{
			InstalledCSV: csvName,
		},
	}

	subscriptionDifferentCSV = &olmv1alpha1.Subscription{
		ObjectMeta: v1.ObjectMeta{
			Name:      subName,
			Namespace: namespace,
			Labels: map[string]string{
				operatorTag: "true",
			},
		},
		Status: olmv1alpha1.SubscriptionStatus{
			InstalledCSV: "dummy",
		},
	}
)

func setup(r *ReconcilerTest) error {
	r.Client = fake.NewFakeClient(r.GetGetObjects()...)
	r.Reconciler = &ReconcileClusterServiceVersion{client: r.Client, scheme: scheme.Scheme}
	return nil
}

func testClusterServiceVersionWithInstalledCSV(t GinkgoTInterface) {
	t.Parallel()
	reconcilerTest := NewReconcilerTest(setup, clusterserviceversion, subscription)
	reconcilerTest.TestAll(t,
		ReconcileStep(opts,
			ReconcileWithExpectedResults(DoneResult)),
		ListStep(opts,
			ListWithObj(&olmv1alpha1.ClusterServiceVersionList{}),
			ListWithFilter(
				client.InNamespace(namespace),
				client.MatchingLabels(map[string]string{
					watchTag: "lite",
				})),
			ListWithCheckResult(func(r *ReconcilerTest, t ReconcileTester, i runtime.Object) {
				list, ok := i.(*olmv1alpha1.ClusterServiceVersionList)

				assert.Truef(t, ok, "expected cluster service version list got type %T", i)
				assert.Equal(t, 1, len(list.Items))
			}),
		),
	)
}

func testClusterServiceVersionWithoutInstalledCSV(t GinkgoTInterface) {
	t.Parallel()
	reconcilerTest := NewReconcilerTest(setup, clusterserviceversion, subscriptionDifferentCSV)
	reconcilerTest.TestAll(t,
		ReconcileStep(nil,
			ReconcileWithExpectedResults(DoneResult)),
		ListStep(nil,
			ListWithObj(&olmv1alpha1.ClusterServiceVersionList{}),
			ListWithFilter(
				client.InNamespace(namespace),
				client.MatchingLabels(map[string]string{
					watchTag: "lite",
				})),
			ListWithCheckResult(func(r *ReconcilerTest, t ReconcileTester, i runtime.Object) {
				list, ok := i.(*olmv1alpha1.ClusterServiceVersionList)

				assert.Truef(t, ok, "expected cluster service version list got type %T", i)
				assert.Equal(t, 0, len(list.Items))
			}),
		),
	)
}

func testClusterServiceVersionWithSubscriptionWithoutLabels(t GinkgoTInterface) {
	t.Parallel()
	reconcilerTest := NewReconcilerTest(setup, clusterserviceversion, subscriptionWithoutLabels)
	reconcilerTest.TestAll(t,
		ReconcileStep(opts,
			ReconcileWithExpectedResults(DoneResult)),
		ListStep(opts,
			ListWithObj(&olmv1alpha1.ClusterServiceVersionList{}),
			ListWithFilter(
				client.InNamespace(namespace),
				client.MatchingLabels(map[string]string{
					watchTag: "lite",
				})),
			ListWithCheckResult(func(r *ReconcilerTest, t ReconcileTester, i runtime.Object) {
				list, ok := i.(*olmv1alpha1.ClusterServiceVersionList)

				assert.Truef(t, ok, "expected cluster service version list got type %T", i)
				assert.Equal(t, 0, len(list.Items))
			}),
		),
	)
}

func TestBuildMeterDefinitionFromString(t *testing.T) {
	meter := &marketplacev1alpha1.MeterDefinition{}
	name := "example-meterdefinition"
	group := "partner.metering.com"
	version := "v1alpha"
	kind := "App"
	serviceMeters := []string{"labels"}
	podMeters := []string{"kube_pod_container_resource_requests"}
	var ann = map[string]string{
		utils.CSV_ANNOTATION_NAME:      csvName,
		utils.CSV_ANNOTATION_NAMESPACE: namespace,
	}

	ogMeter := &marketplacev1alpha1.MeterDefinition{
		ObjectMeta: v1.ObjectMeta{
			Name:        name,
			Namespace:   namespace,
			Annotations: ann,
		},
		Spec: marketplacev1alpha1.MeterDefinitionSpec{
			Group:         group,
			Version:       version,
			Kind:          kind,
			ServiceMeters: serviceMeters,
			PodMeters:     podMeters,
		},
	}

	meterStr := "{\"metadata\":{\"name\":\"" + name + "\",\"namespace\":\"" + namespace + "\",\"creationTimestamp\":null},\"spec\":{\"group\":\"" + group + "\",\"version\":\"" + version + "\",\"kind\":\"" + kind + "\",\"serviceMeters\":[\"labels\"],\"podMeters\":[\"kube_pod_container_resource_requests\"]},\"status\":{\"serviceLabels\":null,\"podLabels\":null,\"serviceMonitors\":null,\"pods\":null}}"
	_, err := meter.BuildMeterDefinitionFromString(meterStr, csvName, namespace, utils.CSV_ANNOTATION_NAME, utils.CSV_ANNOTATION_NAMESPACE)
	if err != nil {
		t.Errorf("Failed to build MeterDefinition CR: %v", err)
	} else {
		if !reflect.DeepEqual(meter, ogMeter) {
			fmt.Println("OG METER: ")
			fmt.Println(ogMeter)
			fmt.Println("CREATED METER: ")
			fmt.Println(meter)
			t.Errorf("Expected MeterDefinition is different from actual MeterDefinition")
		}
	}
}<|MERGE_RESOLUTION|>--- conflicted
+++ resolved
@@ -15,24 +15,23 @@
 package clusterserviceversion
 
 import (
-<<<<<<< HEAD
 	"fmt"
 	"reflect"
 	"testing"
 
-	utils "github.com/redhat-marketplace/redhat-marketplace-operator/pkg/utils"
-=======
->>>>>>> 1ecbe07d
+	"github.com/gotidy/ptr"
 	. "github.com/redhat-marketplace/redhat-marketplace-operator/test/rectest"
 
 	. "github.com/onsi/ginkgo"
 	olmv1alpha1 "github.com/operator-framework/api/pkg/operators/v1alpha1"
 	marketplacev1alpha1 "github.com/redhat-marketplace/redhat-marketplace-operator/pkg/apis/marketplace/v1alpha1"
+	utils "github.com/redhat-marketplace/redhat-marketplace-operator/pkg/utils"
 
 	"github.com/stretchr/testify/assert"
 	v1 "k8s.io/apimachinery/pkg/apis/meta/v1"
 	"k8s.io/apimachinery/pkg/runtime"
 	"k8s.io/apimachinery/pkg/types"
+	"k8s.io/apimachinery/pkg/util/json"
 	"k8s.io/client-go/kubernetes/scheme"
 	"sigs.k8s.io/controller-runtime/pkg/client"
 	"sigs.k8s.io/controller-runtime/pkg/client/fake"
@@ -188,8 +187,6 @@
 	group := "partner.metering.com"
 	version := "v1alpha"
 	kind := "App"
-	serviceMeters := []string{"labels"}
-	podMeters := []string{"kube_pod_container_resource_requests"}
 	var ann = map[string]string{
 		utils.CSV_ANNOTATION_NAME:      csvName,
 		utils.CSV_ANNOTATION_NAMESPACE: namespace,
@@ -202,16 +199,14 @@
 			Annotations: ann,
 		},
 		Spec: marketplacev1alpha1.MeterDefinitionSpec{
-			Group:         group,
-			Version:       version,
-			Kind:          kind,
-			ServiceMeters: serviceMeters,
-			PodMeters:     podMeters,
-		},
-	}
-
-	meterStr := "{\"metadata\":{\"name\":\"" + name + "\",\"namespace\":\"" + namespace + "\",\"creationTimestamp\":null},\"spec\":{\"group\":\"" + group + "\",\"version\":\"" + version + "\",\"kind\":\"" + kind + "\",\"serviceMeters\":[\"labels\"],\"podMeters\":[\"kube_pod_container_resource_requests\"]},\"status\":{\"serviceLabels\":null,\"podLabels\":null,\"serviceMonitors\":null,\"pods\":null}}"
-	_, err := meter.BuildMeterDefinitionFromString(meterStr, csvName, namespace, utils.CSV_ANNOTATION_NAME, utils.CSV_ANNOTATION_NAMESPACE)
+			Group:   group,
+			Version: ptr.String(version),
+			Kind:    kind,
+		},
+	}
+
+	meterStr, _ := json.Marshal(ogMeter)
+	_, err := meter.BuildMeterDefinitionFromString(string(meterStr), csvName, namespace, utils.CSV_ANNOTATION_NAME, utils.CSV_ANNOTATION_NAMESPACE)
 	if err != nil {
 		t.Errorf("Failed to build MeterDefinition CR: %v", err)
 	} else {
