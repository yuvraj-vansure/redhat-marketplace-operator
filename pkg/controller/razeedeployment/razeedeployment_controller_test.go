--- conflicted
+++ resolved
@@ -25,11 +25,7 @@
 	viper.Set("assets", "../../../assets")
 
 	var (
-<<<<<<< HEAD
-		name      = "example-marketplaceconfig"
-=======
 		name      = "marketplaceconfig"
->>>>>>> 12d6b32e
 		namespace = "redhat-marketplace-operator"
 	)
 
