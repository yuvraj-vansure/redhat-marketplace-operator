--- conflicted
+++ resolved
@@ -1472,18 +1472,7 @@
 	reqLogger := log.WithValues("Request.Namespace", req.Namespace, "Request.Name", req.Name)
 	reqLogger.Info("Starting delete of razee deployments")
 
-<<<<<<< HEAD
-	if req.Spec.TargetNamespace == nil {
-		if req.Status.RazeeJobInstall != nil {
-			req.Spec.TargetNamespace = &req.Status.RazeeJobInstall.RazeeNamespace
-		} else {
-			req.Spec.TargetNamespace = &req.Namespace
-		}
-	}
-
-=======
 	reqLogger.Info("Listing chjildRRS3")
->>>>>>> 084094dd
 	childRRS3 := marketplacev1alpha1.RemoteResourceS3{}
 	err := r.client.Get(context.TODO(), types.NamespacedName{Name: "child", Namespace: *req.Spec.TargetNamespace}, &childRRS3)
 	if err != nil && !errors.IsNotFound((err)) {
