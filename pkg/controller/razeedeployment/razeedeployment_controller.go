package razeedeployment

import (
	"context"
	"fmt"
	"reflect"
	"time"

	"github.com/spf13/pflag"
	"github.com/spf13/viper"
	marketplacev1alpha1 "github.ibm.com/symposium/marketplace-operator/pkg/apis/marketplace/v1alpha1"
	"github.ibm.com/symposium/marketplace-operator/pkg/utils"
	batch "k8s.io/api/batch/v1"
	corev1 "k8s.io/api/core/v1"
	"k8s.io/apimachinery/pkg/api/errors"
	metav1 "k8s.io/apimachinery/pkg/apis/meta/v1"
	"k8s.io/apimachinery/pkg/apis/meta/v1/unstructured"
	"k8s.io/apimachinery/pkg/runtime"
	"k8s.io/apimachinery/pkg/runtime/schema"
	"k8s.io/apimachinery/pkg/types"
	"sigs.k8s.io/controller-runtime/pkg/client"
	"sigs.k8s.io/controller-runtime/pkg/controller"
	"sigs.k8s.io/controller-runtime/pkg/controller/controllerutil"
	"sigs.k8s.io/controller-runtime/pkg/handler"
	logf "sigs.k8s.io/controller-runtime/pkg/log"
	"sigs.k8s.io/controller-runtime/pkg/manager"
	"sigs.k8s.io/controller-runtime/pkg/reconcile"
	"sigs.k8s.io/controller-runtime/pkg/source"
)

const (
<<<<<<< HEAD
	DEFAULT_RAZEE_JOB_IMAGE  = "quay.io/razee/razeedeploy-delta:0.3.1"
	DEFAULT_RAZEEDASH_URL    = "http://169.45.231.109:8081/api/v2"
	razeeDeploymentFinalizer = "finalizer.marketplace.redhat.com"
	RAZEE_UNINSTALL_NAME     = "razee-uninstall-job"
=======
	DEFAULT_RAZEE_JOB_IMAGE    = "quay.io/razee/razeedeploy-delta:0.3.1"
	DEFAULT_RAZEEDASH_URL      = `http://169.45.231.109:8081/api/v2`
	WATCH_KEEPER_VERSION       = "0.5.0"
	FEATURE_FLAG_VERSION       = "0.6.1"
	MANAGED_SET_VERSION        = "0.4.2"
	MUSTACHE_TEMPLATE_VERSION  = "0.6.3"
	REMOTE_RESOURCE_VERSION    = "0.4.2"
	REMOTE_RESOURCE_S3_VERSION = "0.5.2"
	IBM_COS_READER_KEY_FIELD   = "IBM_COS_READER_KEY"
	BUCKET_NAME_FIELD          = "BUCKET_NAME"
	IBM_COS_URL_FIELD          = "IBM_COS_URL"
	RAZEE_DASH_ORG_KEY_FIELD   = "RAZEE_DASH_ORG_KEY"
	CHILD_RRS3_YAML_FIELD      = "CHILD_RRS3_YAML_FILENAME"
	RAZEE_DASH_URL_FIELD       = "RAZEE_DASH_URL"
	FILE_SOURCE_URL_FIELD      = "FILE_SOURCE_URL"
>>>>>>> d555f994
)

var (
	log                          = logf.Log.WithName("controller_razeedeployment")
	razeeFlagSet                 *pflag.FlagSet
	missingValuesFromSecretSlice      = make([]string, 0, 7)
	razeePrerequisitesCreated         = make([]string, 0, 7)
	localSecretVarsPopulated     bool = false
	redHatMarketplaceSecretFound bool = false
	RELATED_IMAGE_RAZEE_JOB           = "RELATED_IMAGE_RAZEE_JOB"
)

func init() {
	razeeFlagSet = pflag.NewFlagSet("razee", pflag.ExitOnError)
	razeeFlagSet.String("razee-job-image", utils.Getenv(RELATED_IMAGE_RAZEE_JOB, DEFAULT_RAZEE_JOB_IMAGE), "image for the razee job")
}

func FlagSet() *pflag.FlagSet {
	return razeeFlagSet
}

/**
* USER ACTION REQUIRED: This is a scaffold file intended for the user to modify with their own Controller
* business logic.  Delete these comments after modifying this file.*
 */

// Add creates a new RazeeDeployment Controller and adds it to the Manager. The Manager will set fields on the Controller
// and Start it when the Manager is Started.
func Add(mgr manager.Manager) error {
	return add(mgr, newReconciler(mgr))
}

// newReconciler returns a new reconcile.Reconciler
func newReconciler(mgr manager.Manager) reconcile.Reconciler {
	return &ReconcileRazeeDeployment{client: mgr.GetClient(), scheme: mgr.GetScheme()}
}

// add adds a new Controller to mgr with r as the reconcile.Reconciler
func add(mgr manager.Manager, r reconcile.Reconciler) error {
	// Create a new controller
	c, err := controller.New("razeedeployment-controller", mgr, controller.Options{Reconciler: r})
	if err != nil {
		return err
	}

	// Watch for changes to primary resource RazeeDeployment
	err = c.Watch(&source.Kind{Type: &marketplacev1alpha1.RazeeDeployment{}}, &handler.EnqueueRequestForObject{})
	if err != nil {
		return err
	}

	return nil
}

// blank assignment to verify that ReconcileRazeeDeployment implements reconcile.Reconciler
var _ reconcile.Reconciler = &ReconcileRazeeDeployment{}

// ReconcileRazeeDeployment reconciles a RazeeDeployment object
type ReconcileRazeeDeployment struct {
	// This client, initialized using mgr.Client() above, is a split client
	// that reads objects from the cache and writes to the apiserver
	client client.Client
	scheme *runtime.Scheme
}

type RazeeOpts struct {
	RazeeDashUrl  string
	RazeeJobImage string
	ClusterUUID   string
}

type RhmOperatorSecretValues struct {
	razeeDashOrgKey   string
	bucketName        string
	ibmCosUrl         string
	childRRS3FileName string
	ibmCosReaderKey   string
	razeeDashUrl      string
	fileSourceUrl     string
	ibmCosFullUrl     string
}

// Reconcile reads that state of the cluster for a RazeeDeployment object and makes changes based on the state read
// and what is in the RazeeDeployment.Spec
// TODO(user): Modify this Reconcile function to implement your Controller logic.  This example creates
// a Pod as an example
// Note:
// The Controller will requeue the Request to be processed again if the returned error is non-nil or
// Result.Requeue is true, otherwise upon completion it will remove the work from the queue.
func (r *ReconcileRazeeDeployment) Reconcile(request reconcile.Request) (reconcile.Result, error) {
	reqLogger := log.WithValues("Request.Namespace", request.Namespace, "Request.Name", request.Name)
	reqLogger.Info("Reconciling RazeeDeployment")

	// Fetch the RazeeDeployment instance
	instance := &marketplacev1alpha1.RazeeDeployment{}
	err := r.client.Get(context.TODO(), request.NamespacedName, instance)

	if err != nil {
		if errors.IsNotFound(err) {
			// Request object not found, could have been deleted after reconcile request.
			// Owned objects are automatically garbage collected. For additional cleanup logic use finalizers.
			// Return and don't requeue
			reqLogger.Error(err, "Failed to find RazeeDeployment instance")
			return reconcile.Result{}, nil
		}
		// Error reading the object - requeue the request.
		return reconcile.Result{}, err
	}

<<<<<<< HEAD
	// Check if the RazeeDeployment instance is being marked for deletion
	isMarkedForDeletion := instance.GetDeletionTimestamp() != nil
	if isMarkedForDeletion {
		if utils.Contains(instance.GetFinalizers(), razeeDeploymentFinalizer) {
			//Run finalization logic for the razeeDeploymentFinalizer.
			//If it fails, don't remove the finalizer so we can retry during the next reconcile
			if err := r.finalizeRazeeDeployment(instance, request.Namespace); err != nil {
				return reconcile.Result{}, err
			}

			// Remove the razeeDeploymentFinalizer
			// Once all finalizers are removed, the object will be deleted
			instance.SetFinalizers(utils.Remove(instance.GetFinalizers(), razeeDeploymentFinalizer))
			err := r.client.Update(context.TODO(), instance)
			if err != nil {
				return reconcile.Result{}, err
			}
		}
		return reconcile.Result{}, nil
	}

	// Adding a finalizer to this CR
	if !utils.Contains(instance.GetFinalizers(), razeeDeploymentFinalizer) {
		if err := r.addFinalizer(instance, request.Namespace); err != nil {
			return reconcile.Result{}, err
		}
	}

=======
	// if not enabled then exit
>>>>>>> d555f994
	if !instance.Spec.Enabled {
		reqLogger.Info("Razee not enabled")
		return reconcile.Result{}, nil
	}

	razeeOpts := &RazeeOpts{
		RazeeDashUrl:  viper.GetString("razeedash-url"),
		RazeeJobImage: viper.GetString("razee-job-image"),
	}

<<<<<<< HEAD
	job := r.MakeRazeeJob(razeeOpts, request.Namespace)
=======
	/******************************************************************************
	CHECK THE INSTANCE FOR VALUES PASSED DOWN FROM MARKETPLACE CONFIG
	check the instance for rhmSecretNameNonNil
	check the instance for *clusterUUID
	/******************************************************************************/
	rhmSecretName := "rhm-operator-secret"
	clusterUUID := &instance.Spec.ClusterUUID

	if instance.Spec.DeploySecretName != nil {
		rhmSecretName = *instance.Spec.DeploySecretName
	}

	/******************************************************************************
	CHECK FOR COMBINED SECRET
	check for the presence of the combined secret
	/******************************************************************************/
	combinedSecret := corev1.Secret{}
	err = r.client.Get(context.TODO(), types.NamespacedName{
		Name:      rhmSecretName,
		Namespace: request.Namespace,
	}, &combinedSecret)
	if err != nil {
		if errors.IsNotFound(err) {
			// Request object not found, could have been deleted after reconcile request.
			// Owned objects are automatically garbage collected. For additional cleanup logic use finalizers.
			// Return and don't requeue
			// report to status that we haven't found the secret
			reqLogger.Info("Updating RedHatMarketplaceSecretFound")
			instance.Status.RedHatMarketplaceSecretFound = &redHatMarketplaceSecretFound
			*instance.Status.RedHatMarketplaceSecretFound = false
			err = r.client.Status().Update(context.TODO(), instance)
			if err != nil {
				reqLogger.Error(err, "Failed to update Status.RedHatMarketplaceSecretFound")
			}
			reqLogger.Error(err, "Failed to find operator secret")
			return reconcile.Result{}, nil
		}
		// Error reading the object - requeue the request.
		return reconcile.Result{}, err
	}

	instance.Status.RedHatMarketplaceSecretFound = &redHatMarketplaceSecretFound
	*instance.Status.RedHatMarketplaceSecretFound = true
	err = r.client.Status().Update(context.TODO(), instance)

	/******************************************************************************
	CHECK FOR MISSING SECRET VALUES
	if the secret is present on the cluster then check the secret for the correct fields
	check for the presence of the combined secret
	/******************************************************************************/
	searchItems := []string{IBM_COS_READER_KEY_FIELD, BUCKET_NAME_FIELD, IBM_COS_URL_FIELD, RAZEE_DASH_ORG_KEY_FIELD, CHILD_RRS3_YAML_FIELD, RAZEE_DASH_URL_FIELD, FILE_SOURCE_URL_FIELD}
	missingItems := []string{}
	for _, searchItem := range searchItems {
		if _, ok := combinedSecret.Data[searchItem]; !ok {
			reqLogger.Info("missing value", searchItem)
			missingItems = append(missingItems, searchItem)
		}
	}

	// update missing resources if necessary
	instance.Status.MissingValuesFromSecret = &missingValuesFromSecretSlice
	if !reflect.DeepEqual(missingItems, *instance.Status.MissingValuesFromSecret) {
		reqLogger.Info("Missing Resources Detected on Secret")
		*instance.Status.MissingValuesFromSecret = missingItems
		err = r.client.Status().Update(context.TODO(), instance)
		if err != nil {
			reqLogger.Error(err, "Failed to update missing resources status")
			return reconcile.Result{}, nil
		}
		reqLogger.Info("Updated MissingValuesFromSecret")
	}

	// if there are missing fields on the secret then exit
	if len(missingItems) > 0 {
		reqLogger.Info("missing required prerequisites for razee install")
		return reconcile.Result{}, nil
	}

	/******************************************************************************
	3.) POPULATE THE SECRET VALUES
	if there are not missing fields on the secret then continue to populate vars
	/******************************************************************************/
	reqLogger.Info("Gathering local vars")
	obj, err := utils.AddSecretFieldsToObj(combinedSecret.Data)
	if err != nil {
		reqLogger.Error(err, "Failed to populate secret data into local vars")
		*instance.Status.LocalSecretVarsPopulated = false
	}

	// if no errors, check the obj to make sure there are no nil values
	for key, value := range obj {
		if key == "" || value == "" {
			reqLogger.Error(err, "Local var not populated")
			instance.Status.LocalSecretVarsPopulated = &localSecretVarsPopulated
			*instance.Status.LocalSecretVarsPopulated = false
			return reconcile.Result{}, nil
		}
	}

	rhmOperatorSecretValues := RhmOperatorSecretValues{razeeDashOrgKey: obj[RAZEE_DASH_ORG_KEY_FIELD], bucketName: obj[BUCKET_NAME_FIELD], ibmCosUrl: obj[IBM_COS_URL_FIELD], childRRS3FileName: obj[CHILD_RRS3_YAML_FIELD], ibmCosReaderKey: obj[IBM_COS_READER_KEY_FIELD], razeeDashUrl: obj[RAZEE_DASH_URL_FIELD], fileSourceUrl: obj[FILE_SOURCE_URL_FIELD]}
	// if all fields are present continue to run and update status
	instance.Status.LocalSecretVarsPopulated = &localSecretVarsPopulated
	*instance.Status.LocalSecretVarsPopulated = true
	err = r.client.Status().Update(context.TODO(), instance)
	if err != nil {
		reqLogger.Error(err, "Failed to update Status.LocalVarsPopulated")
	}
	reqLogger.Info("Local vars have been populated")

	rhmOperatorSecretValues.ibmCosFullUrl = fmt.Sprintf("%s/%s/%s/%s", obj[IBM_COS_URL_FIELD], obj[BUCKET_NAME_FIELD], *clusterUUID, obj[CHILD_RRS3_YAML_FIELD])

	/******************************************************************************
		PROCEED WITH CREATING RAZEEDEPLOY-JOB? YES/NO
		do we have all the fields from rhm-secret ? (combined secret)
		check that we can continue with applying the razee job
		if the job has already run exit
		if there are still missing resources exit
	/******************************************************************************/
	if instance.Status.JobState.Succeeded == 1 || len(*instance.Status.MissingValuesFromSecret) > 0 {
		reqLogger.Info("RazeeDeployJob has been successfully created")
		return reconcile.Result{}, nil
	}

	/******************************************************************************
	APPLY RAZEE RESOURCES
	/******************************************************************************/
	instance.Status.RazeePrerequisitesCreated = &razeePrerequisitesCreated
	razeeNamespace := corev1.Namespace{}
	err = r.client.Get(context.TODO(), types.NamespacedName{Name: "razee"}, &razeeNamespace)
	if err != nil {
		if errors.IsNotFound(err) {
			reqLogger.Info("razee namespace does not exist - creating")
			razeeNamespace.ObjectMeta.Name = "razee"
			err = r.client.Create(context.TODO(), &razeeNamespace)
			if err != nil {
				reqLogger.Error(err, "Failed to create razee namespace.")
			}
			reqLogger.Info("Razee namespace created successfully")
			*instance.Status.RazeePrerequisitesCreated = append(*instance.Status.RazeePrerequisitesCreated, fmt.Sprintf("%v namespace", razeeNamespace.Name))
		} else {
			reqLogger.Error(err, "Failed to get razee ns.")
			return reconcile.Result{}, err
		}
	}
	if &razeeNamespace != nil {
		reqLogger.Info("razee namespace already exists - overwriting")
		razeeNamespace.ObjectMeta.Name = "razee"
		err = r.client.Update(context.TODO(), &razeeNamespace)
		if err != nil {
			reqLogger.Error(err, "Failed to update razee namespace")
		}
	}

	watchKeeperNonNamespace := corev1.ConfigMap{}
	err = r.client.Get(context.TODO(), types.NamespacedName{Name: "watch-keeper-non-namespaced", Namespace: "razee"}, &watchKeeperNonNamespace)
	// else create
	if err != nil {
		if errors.IsNotFound(err) {
			watchKeeperNonNamespace = *r.MakeWatchKeeperNonNamespace()
			err = r.client.Create(context.TODO(), &watchKeeperNonNamespace)
			if err != nil {
				reqLogger.Error(err, "Failed to create watch-keeper-non-namespace")
				return reconcile.Result{}, err
			}
			*instance.Status.RazeePrerequisitesCreated = append(*instance.Status.RazeePrerequisitesCreated, watchKeeperNonNamespace.Name)
			reqLogger.Info("watch-keeper-non-namespace created successfully")
		} else {
			reqLogger.Error(err, "Failed to get watch-keeper-non-namespace.")
			return reconcile.Result{}, err
		}
	}
	if &watchKeeperNonNamespace != nil {
		reqLogger.Info("watch-keeper-non-namespace configmap already exists - overwriting")
		watchKeeperNonNamespace = *r.MakeWatchKeeperNonNamespace()
		err = r.client.Update(context.TODO(), &watchKeeperNonNamespace)
		if err != nil {
			reqLogger.Error(err, "Failed to overwrite watch-keeper-non-namespace config map")
		}
	}

	// // apply watch-keeper-limit-poll config map
	watchKeeperLimitPoll := corev1.ConfigMap{}
	err = r.client.Get(context.TODO(), types.NamespacedName{Name: "watch-keeper-limit-poll", Namespace: "razee"}, &watchKeeperLimitPoll)
	if err != nil {
		if errors.IsNotFound(err) {
			watchKeeperLimitPoll = *r.MakeWatchKeeperLimitPoll()
			err = r.client.Create(context.TODO(), &watchKeeperLimitPoll)
			if err != nil {
				reqLogger.Error(err, "Failed to create watch-keeper-limit-poll config map")
				return reconcile.Result{}, err
			}
			*instance.Status.RazeePrerequisitesCreated = append(*instance.Status.RazeePrerequisitesCreated, watchKeeperLimitPoll.Name)
			reqLogger.Info("watch-keeper-limit-poll config map created successfully")
		} else {
			reqLogger.Error(err, "Failed to get watch-keeper-limit-poll config map.")
			return reconcile.Result{}, err
		}
	}
	if &watchKeeperLimitPoll != nil {
		reqLogger.Info("watch-keeper-limit-poll configmap already exists - overwriting")
		watchKeeperLimitPoll = *r.MakeWatchKeeperLimitPoll()
		err = r.client.Update(context.TODO(), &watchKeeperLimitPoll)
		if err != nil {
			reqLogger.Error(err, "Failed to overwrite watch-keeper-limit-poll config map")
		}
	}

	// // create razee-cluster-metadata
	razeeClusterMetaData := corev1.ConfigMap{}
	err = r.client.Get(context.TODO(), types.NamespacedName{Name: "razee-cluster-metadata", Namespace: "razee"}, &razeeClusterMetaData)
	if err != nil {
		if errors.IsNotFound(err) {
			razeeClusterMetaData = *r.MakeRazeeClusterMetaData(*clusterUUID)
			err = r.client.Create(context.TODO(), &razeeClusterMetaData)
			if err != nil {
				reqLogger.Error(err, "Failed to create razee-cluster-metadata config map")
			}
			*instance.Status.RazeePrerequisitesCreated = append(*instance.Status.RazeePrerequisitesCreated, razeeClusterMetaData.Name)
			reqLogger.Info("razee-cluster-metadata config map created successfully")
		} else {
			reqLogger.Error(err, "Failed to get razee-cluster-metadata config map.")
			return reconcile.Result{}, err
		}
	}
	if &razeeClusterMetaData != nil {
		reqLogger.Info("razee-cluster-metadata config map already exists - overwriting")
		razeeClusterMetaData := r.MakeRazeeClusterMetaData(*clusterUUID)
		err = r.client.Update(context.TODO(), razeeClusterMetaData)
		if err != nil {
			reqLogger.Error(err, "Failed to overwrite razee-cluster-metadata config map")
		}
	}

	// return reconcile.Result{}, nil
	// create watch-keeper-config
	watchKeeperConfig := r.MakeWatchKeeperConfig(rhmOperatorSecretValues)
	err = r.client.Get(context.TODO(), types.NamespacedName{Name: watchKeeperConfig.Name, Namespace: "razee"}, watchKeeperConfig)
	// else create
	if err != nil {
		if errors.IsNotFound(err) {
			watchKeeperConfig = r.MakeWatchKeeperConfig(rhmOperatorSecretValues)
			err = r.client.Create(context.TODO(), watchKeeperConfig)
			if err != nil {
				reqLogger.Error(err, "Failed to create watch-keeper-config")
			}
			*instance.Status.RazeePrerequisitesCreated = append(*instance.Status.RazeePrerequisitesCreated, watchKeeperConfig.Name)
			reqLogger.Info("watch-keeper-config created successfully")
		} else {
			reqLogger.Error(err, "Failed to get watch-keeper-config.")
			return reconcile.Result{}, err
		}
	}
	if watchKeeperConfig != nil {
		reqLogger.Info("watch-keeper-config already exists - overwriting")
		watchKeeperConfig = r.MakeWatchKeeperConfig(rhmOperatorSecretValues)
		err = r.client.Update(context.TODO(), watchKeeperConfig)
		if err != nil {
			reqLogger.Error(err, "Failed to update watch-keeper-config")
		}
		reqLogger.Info("watch-keeper-config updated successfully")
	}

	// create watch-keeper-secret
	watchKeeperSecret := corev1.Secret{}
	err = r.client.Get(context.TODO(), types.NamespacedName{Name: "watch-keeper-secret", Namespace: "razee"}, &watchKeeperSecret)
	// else create
	if err != nil {
		if errors.IsNotFound(err) {
			watchKeeperSecret = *r.MakeWatchKeeperSecret(rhmOperatorSecretValues)
			err = r.client.Create(context.TODO(), &watchKeeperSecret)
			if err != nil {
				reqLogger.Error(err, "Failed to create watch-keeper-secret")
			}
			*instance.Status.RazeePrerequisitesCreated = append(*instance.Status.RazeePrerequisitesCreated, watchKeeperSecret.Name)
			reqLogger.Info("watch-keeper-secret created successfully")
		} else {
			reqLogger.Error(err, "Failed to get watch-keeper-secret.")
			return reconcile.Result{}, err
		}
	}
	if &watchKeeperSecret != nil {
		reqLogger.Info("watch-keeper-secret already exists - overwriting")
		watchKeeperSecret = *r.MakeWatchKeeperSecret(rhmOperatorSecretValues)
		err = r.client.Update(context.TODO(), &watchKeeperSecret)
		if err != nil {
			reqLogger.Error(err, "Failed to update watch-keeper-secret")
		}
		reqLogger.Info("watch-keeper-secret updated successfully")
	}

	// create watch-keeper-config
	ibmCosReaderKey := corev1.Secret{}
	err = r.client.Get(context.TODO(), types.NamespacedName{Name: "ibm-cos-reader-key", Namespace: "razee"}, &ibmCosReaderKey)
	if err != nil {
		if errors.IsNotFound(err) {
			ibmCosReaderKey = *r.MakeCOSReaderSecret(rhmOperatorSecretValues)
			err = r.client.Create(context.TODO(), &ibmCosReaderKey)
			if err != nil {
				reqLogger.Error(err, "Failed to create ibm-cos-reader-key")
			}
			*instance.Status.RazeePrerequisitesCreated = append(*instance.Status.RazeePrerequisitesCreated, ibmCosReaderKey.Name)
			reqLogger.Info("ibm-cos-reader-key created successfully")
		} else {
			reqLogger.Error(err, "Failed to get ibm-cos-reader-key.")
			return reconcile.Result{}, err
		}
	}
	if &ibmCosReaderKey != nil {
		ibmCosReaderKey = *r.MakeCOSReaderSecret(rhmOperatorSecretValues)
		reqLogger.Info("ibm-cos-reader-key already exists - overwriting")
		err = r.client.Update(context.TODO(), &ibmCosReaderKey)
		if err != nil {
			reqLogger.Error(err, "Failed to update ibm-cos-reader-key")
		}
		reqLogger.Info("ibm-cos-reader-key updated successfully")
	}

	// if everything gets applied without errors update the status
	err = r.client.Status().Update(context.TODO(), instance)
	if err != nil {
		reqLogger.Error(err, "Failed to update status")
		return reconcile.Result{}, err
	}

	reqLogger.Info("prerequisite resource have been created")

	/******************************************************************************
	CREATE THE RAZEE JOB
	/******************************************************************************/
	job := r.MakeRazeeJob(request, razeeOpts, rhmOperatorSecretValues)
>>>>>>> d555f994

	// Check if the Job exists already
	req := reconcile.Request{
		NamespacedName: types.NamespacedName{
			Name:      "razeedeploy-job",
			Namespace: request.Namespace,
		},
	}

	foundJob := batch.Job{}
	err = r.client.Get(context.TODO(), req.NamespacedName, &foundJob)
	// if the job doesn't exist create it
	if err != nil && errors.IsNotFound(err) {
		reqLogger.Info("Creating razzeedeploy-job")
		err = r.client.Create(context.TODO(), job)
		if err != nil {
			reqLogger.Error(err, "Failed to create Job on cluster")
			return reconcile.Result{}, err
		}
		reqLogger.Info("job created successfully")
		// requeue to grab the "foundJob" and continue to update status
		// wait 30 seconds so the job has time to complete
		// not entirely necessary, but the struct on Status.Conditions needs the Conditions in the job to be populated.
		return reconcile.Result{RequeueAfter: time.Second * 30}, nil
		// return reconcile.Result{Requeue: true}, nil
		// return reconcile.Result{}, nil
	} else if err != nil {
		reqLogger.Error(err, "Failed to get Job(s) from Cluster")
		return reconcile.Result{}, err
	}

	if err := controllerutil.SetControllerReference(instance, &foundJob, r.scheme); err != nil {
		reqLogger.Error(err, "Failed to set controller reference")
		return reconcile.Result{}, err
	}

	if len(foundJob.Status.Conditions) == 0 {
		reqLogger.Info("RazeeJob Conditions have not been propagated yet")
		return reconcile.Result{RequeueAfter: time.Second * 30}, nil
	}

	// Update status and conditions
	instance.Status.JobState = foundJob.Status
	for _, jobCondition := range foundJob.Status.Conditions {
		instance.Status.Conditions = &jobCondition
	}

	err = r.client.Status().Update(context.TODO(), instance)
	if err != nil {
		reqLogger.Error(err, "Failed to update JobState")
		return reconcile.Result{}, nil
	}
	reqLogger.Info("Updated JobState")

	// if the job has a status of succeeded, then apply parent rrs3 delete the job
	if foundJob.Status.Succeeded == 1 {
		parentRRS3 := r.MakeParentRemoteResourceS3(rhmOperatorSecretValues)
		err = r.client.Create(context.TODO(), parentRRS3)
		if err != nil {
			reqLogger.Error(err, "Failed to create parentRRS3")
		}
		*instance.Status.RazeePrerequisitesCreated = append(*instance.Status.RazeePrerequisitesCreated, parentRRS3.GetName())
		reqLogger.Info("parentRRS3 created successfully")

		err = r.client.Delete(context.TODO(), &foundJob)
		if err != nil {
			reqLogger.Error(err, "Failed to delete job")
			return reconcile.Result{RequeueAfter: time.Second * 30}, nil
		}
		reqLogger.Info("Razeedeploy-job deleted")

		/******************************************************************************
		PATCH RESOURCES FOR DIANEMO
		Patch the Console and Infrastructure resources with the watch-keeper label
		Patch 'razee-cluster-metadata' and add data.name: "max-test-uuid"
		Should only patch if the job has been successfully applied
		/******************************************************************************/
		reqLogger.Info("finding Console resource")
		console := &unstructured.Unstructured{}
		console.SetGroupVersionKind(schema.GroupVersionKind{
			Group:   "config.openshift.io",
			Kind:    "Console",
			Version: "v1",
		})
		err = r.client.Get(context.Background(), client.ObjectKey{
			Name: "cluster",
		}, console)

		if err != nil {
			reqLogger.Error(err, "Failed to retrieve Console resource")
		}
		reqLogger.Info("Found Console resource")
		console.SetLabels(map[string]string{"razee/watch-resource": "lite"})
		err = r.client.Update(context.TODO(), console)
		if err != nil {
			reqLogger.Error(err, "Failed to patch Console resource")
		}
		reqLogger.Info("Patched Console resource")

		// Patch the Infrastructure resource
		reqLogger.Info("finding Infrastructure resource")
		Infrastructure := &unstructured.Unstructured{}
		Infrastructure.SetGroupVersionKind(schema.GroupVersionKind{
			Group:   "config.openshift.io",
			Kind:    "Infrastructure",
			Version: "v1",
		})
		err = r.client.Get(context.Background(), client.ObjectKey{
			Name: "cluster",
		}, Infrastructure)

		if err != nil {
			reqLogger.Error(err, "Failed to retrieve Infrastructure resource")
		}
		reqLogger.Info("Found Infrastructure resource")
		Infrastructure.SetLabels(map[string]string{"razee/watch-resource": "lite"})
		err = r.client.Update(context.TODO(), Infrastructure)
		if err != nil {
			reqLogger.Error(err, "Failed to patch Infrastructure resource")
		}
		reqLogger.Info("Patched Infrastructure resource")
		// exit the loop after patches are performed
		return reconcile.Result{}, nil
	}

	reqLogger.Info("End of reconcile")
	return reconcile.Result{}, nil

<<<<<<< HEAD
// MakeRazeeJob returns a Batch.Job which installs razee
func (r *ReconcileRazeeDeployment) MakeRazeeJob(opt *RazeeOpts, namespace string) *batch.Job {
=======
}
>>>>>>> d555f994

func (r *ReconcileRazeeDeployment) MakeRazeeJob(request reconcile.Request, opts *RazeeOpts, rhmOperatorSecretValues RhmOperatorSecretValues) *batch.Job {
	return &batch.Job{
		ObjectMeta: metav1.ObjectMeta{
			Name:      "razeedeploy-job",
<<<<<<< HEAD
			Namespace: namespace,
=======
			Namespace: request.Namespace,
>>>>>>> d555f994
		},
		Spec: batch.JobSpec{
			Template: corev1.PodTemplateSpec{
				Spec: corev1.PodSpec{
					ServiceAccountName: "redhat-marketplace-operator",
					Containers: []corev1.Container{{
						Name:    "razeedeploy-job",
						Image:   DEFAULT_RAZEE_JOB_IMAGE,
						Command: []string{"node", "src/install", "--namespace=razee"},
						Args:    []string{fmt.Sprintf("--file-source=%v", rhmOperatorSecretValues.fileSourceUrl), "--autoupdate"},
					}},
					RestartPolicy: "Never",
				},
			},
		},
	}
}

<<<<<<< HEAD
// MakeRazeeUninstalllJob returns a Batch.Job which uninstalls razee
func (r *ReconcileRazeeDeployment) MakeRazeeUninstallJob(opt *RazeeOpts, namespace string) *batch.Job {

	return &batch.Job{
		ObjectMeta: metav1.ObjectMeta{
			Name:      RAZEE_UNINSTALL_NAME,
			Namespace: namespace,
		},
		Spec: batch.JobSpec{
			Template: corev1.PodTemplateSpec{
				Spec: corev1.PodSpec{
					ServiceAccountName: "redhat-marketplace-operator",
					Containers: []corev1.Container{{
						Name:    RAZEE_UNINSTALL_NAME,
						Image:   opt.RazeeJobImage,
						Command: []string{"node", "src/remove", "--namespace=razee"},
						Args:    []string{fmt.Sprintf("--delete-namespace=razee")},
					}},
					RestartPolicy: "Never",
				},
			},
		},
	}
}

// finalizeRazeeDeployment cleans up resources before the RazeeDeployment CR is deleted
func (r *ReconcileRazeeDeployment) finalizeRazeeDeployment(razee *marketplacev1alpha1.RazeeDeployment, namespace string) error {
	reqLogger := log.WithValues("Request.Namespace", namespace, "Request.Name", RAZEE_UNINSTALL_NAME)

	razeeOpts := &RazeeOpts{
		RazeeDashUrl:  viper.GetString("razeedash-url"),
		RazeeJobImage: viper.GetString("razee-job-image"),
	}

	// Deploy a job to delete razee
	job := r.MakeRazeeUninstallJob(razeeOpts, namespace)
	reqLogger.Info("Creating razee-uninstall-job")
	err := r.client.Create(context.TODO(), job)
	if err != nil {
		reqLogger.Error(err, "Failed to create an uninstall Job on cluster")
	}
	reqLogger.Info("Uninstall job created successfully")
	reqLogger.Info("Successfully finalized RazeeDeployment")
	return nil
}

// addFinalizer adds finalizers to the RazeeDeployment CR
func (r *ReconcileRazeeDeployment) addFinalizer(razee *marketplacev1alpha1.RazeeDeployment, namespace string) error {
	reqLogger := log.WithValues("Request.Namespace", namespace, "Request.Name", RAZEE_UNINSTALL_NAME)
	reqLogger.Info("Adding Finalizer for the razeeDeploymentFinzliaer")
	razee.SetFinalizers(append(razee.GetFinalizers(), razeeDeploymentFinalizer))

	err := r.client.Update(context.TODO(), razee)
	if err != nil {
		reqLogger.Error(err, "Failed to update RazeeDeployment with the Finalizer")
		return err
	}
	return nil
=======
func (r *ReconcileRazeeDeployment) MakeRazeeClusterMetaData(uuid string) *corev1.ConfigMap {

	return &corev1.ConfigMap{
		ObjectMeta: metav1.ObjectMeta{
			Name:      "razee-cluster-metadata",
			Namespace: "razee",
			Labels: map[string]string{
				"razee/cluster-metadata": "true",
				"razee/watch-resource":   "lite",
			},
		},
		Data: map[string]string{"name": uuid},
	}
}

//watch-keeper-non-namespace
func (r *ReconcileRazeeDeployment) MakeWatchKeeperNonNamespace() *corev1.ConfigMap {
	return &corev1.ConfigMap{
		ObjectMeta: metav1.ObjectMeta{
			Name:      "watch-keeper-non-namespaced",
			Namespace: "razee",
		},
		Data: map[string]string{"poll": "lite"},
	}
}

//watch-keeper-non-namespace
func (r *ReconcileRazeeDeployment) MakeWatchKeeperLimitPoll() *corev1.ConfigMap {
	return &corev1.ConfigMap{
		ObjectMeta: metav1.ObjectMeta{
			Name:      "watch-keeper-limit-poll",
			Namespace: "razee",
		},
		Data: map[string]string{"whitelist": "true", "v1_namespace": "true"},
	}
}

func (r *ReconcileRazeeDeployment) MakeWatchKeeperConfig(rhmOperatorSecretValues RhmOperatorSecretValues) *corev1.ConfigMap {
	return &corev1.ConfigMap{
		ObjectMeta: metav1.ObjectMeta{
			Name:      "watch-keeper-config",
			Namespace: "razee",
		},
		Data: map[string]string{"RAZEEDASH_URL": rhmOperatorSecretValues.razeeDashUrl, "START_DELAY_MAX": "0"},
	}
}

func (r *ReconcileRazeeDeployment) MakeWatchKeeperSecret(rhmOperatorSecretValues RhmOperatorSecretValues) *corev1.Secret {
	key := rhmOperatorSecretValues.razeeDashOrgKey
	return &corev1.Secret{
		ObjectMeta: metav1.ObjectMeta{
			Name:      "watch-keeper-secret",
			Namespace: "razee",
		},
		Data: map[string][]byte{"RAZEEDASH_ORG_KEY": []byte(key)},
	}
}

func (r *ReconcileRazeeDeployment) MakeCOSReaderSecret(rhmOperatorValues RhmOperatorSecretValues) *corev1.Secret {
	cosApiKey := rhmOperatorValues.ibmCosReaderKey
	return &corev1.Secret{
		ObjectMeta: metav1.ObjectMeta{
			Name:      "ibm-cos-reader-key",
			Namespace: "razee",
		},
		Data: map[string][]byte{"accesskey": []byte(cosApiKey)},
	}
}

func (r *ReconcileRazeeDeployment) MakeParentRemoteResourceS3(rhmOperatorSecretValues RhmOperatorSecretValues) *unstructured.Unstructured {
	return &unstructured.Unstructured{
		Object: map[string]interface{}{
			"apiVersion": "deploy.razee.io/v1alpha1",
			"kind":       "RemoteResourceS3",
			"metadata": map[string]interface{}{
				"name":      "parent",
				"namespace": "razee",
			},
			"spec": map[string]interface{}{
				"auth": map[string]interface{}{
					"iam": map[string]interface{}{
						"response_type": "cloud_iam",
						"url":           `https://iam.cloud.ibm.com/identity/token`,
						"grant_type":    "urn:ibm:params:oauth:grant-type:apikey",
						"api_key": map[string]interface{}{
							"valueFrom": map[string]interface{}{
								"secretKeyRef": map[string]interface{}{
									"name": "ibm-cos-reader-key",
									"key":  "accesskey",
								},
							},
						},
					},
				},
				"requests": []interface{}{
					map[string]map[string]string{"options": {"url": rhmOperatorSecretValues.ibmCosFullUrl}},
				},
			},
		},
	}
>>>>>>> d555f994
}<|MERGE_RESOLUTION|>--- conflicted
+++ resolved
@@ -29,12 +29,8 @@
 )
 
 const (
-<<<<<<< HEAD
-	DEFAULT_RAZEE_JOB_IMAGE  = "quay.io/razee/razeedeploy-delta:0.3.1"
-	DEFAULT_RAZEEDASH_URL    = "http://169.45.231.109:8081/api/v2"
 	razeeDeploymentFinalizer = "finalizer.marketplace.redhat.com"
 	RAZEE_UNINSTALL_NAME     = "razee-uninstall-job"
-=======
 	DEFAULT_RAZEE_JOB_IMAGE    = "quay.io/razee/razeedeploy-delta:0.3.1"
 	DEFAULT_RAZEEDASH_URL      = `http://169.45.231.109:8081/api/v2`
 	WATCH_KEEPER_VERSION       = "0.5.0"
@@ -50,7 +46,6 @@
 	CHILD_RRS3_YAML_FIELD      = "CHILD_RRS3_YAML_FILENAME"
 	RAZEE_DASH_URL_FIELD       = "RAZEE_DASH_URL"
 	FILE_SOURCE_URL_FIELD      = "FILE_SOURCE_URL"
->>>>>>> d555f994
 )
 
 var (
@@ -160,7 +155,6 @@
 		return reconcile.Result{}, err
 	}
 
-<<<<<<< HEAD
 	// Check if the RazeeDeployment instance is being marked for deletion
 	isMarkedForDeletion := instance.GetDeletionTimestamp() != nil
 	if isMarkedForDeletion {
@@ -189,9 +183,7 @@
 		}
 	}
 
-=======
 	// if not enabled then exit
->>>>>>> d555f994
 	if !instance.Spec.Enabled {
 		reqLogger.Info("Razee not enabled")
 		return reconcile.Result{}, nil
@@ -202,9 +194,6 @@
 		RazeeJobImage: viper.GetString("razee-job-image"),
 	}
 
-<<<<<<< HEAD
-	job := r.MakeRazeeJob(razeeOpts, request.Namespace)
-=======
 	/******************************************************************************
 	CHECK THE INSTANCE FOR VALUES PASSED DOWN FROM MARKETPLACE CONFIG
 	check the instance for rhmSecretNameNonNil
@@ -535,7 +524,6 @@
 	CREATE THE RAZEE JOB
 	/******************************************************************************/
 	job := r.MakeRazeeJob(request, razeeOpts, rhmOperatorSecretValues)
->>>>>>> d555f994
 
 	// Check if the Job exists already
 	req := reconcile.Request{
@@ -592,7 +580,10 @@
 
 	// if the job has a status of succeeded, then apply parent rrs3 delete the job
 	if foundJob.Status.Succeeded == 1 {
-		parentRRS3 := r.MakeParentRemoteResourceS3(rhmOperatorSecretValues)
+		parentRRS3 := r.MakeParentRemoteResourceS3(
+    
+    
+    )
 		err = r.client.Create(context.TODO(), parentRRS3)
 		if err != nil {
 			reqLogger.Error(err, "Failed to create parentRRS3")
@@ -664,22 +655,12 @@
 	reqLogger.Info("End of reconcile")
 	return reconcile.Result{}, nil
 
-<<<<<<< HEAD
 // MakeRazeeJob returns a Batch.Job which installs razee
-func (r *ReconcileRazeeDeployment) MakeRazeeJob(opt *RazeeOpts, namespace string) *batch.Job {
-=======
-}
->>>>>>> d555f994
-
 func (r *ReconcileRazeeDeployment) MakeRazeeJob(request reconcile.Request, opts *RazeeOpts, rhmOperatorSecretValues RhmOperatorSecretValues) *batch.Job {
 	return &batch.Job{
 		ObjectMeta: metav1.ObjectMeta{
 			Name:      "razeedeploy-job",
-<<<<<<< HEAD
-			Namespace: namespace,
-=======
 			Namespace: request.Namespace,
->>>>>>> d555f994
 		},
 		Spec: batch.JobSpec{
 			Template: corev1.PodTemplateSpec{
@@ -698,7 +679,6 @@
 	}
 }
 
-<<<<<<< HEAD
 // MakeRazeeUninstalllJob returns a Batch.Job which uninstalls razee
 func (r *ReconcileRazeeDeployment) MakeRazeeUninstallJob(opt *RazeeOpts, namespace string) *batch.Job {
 
@@ -757,7 +737,8 @@
 		return err
 	}
 	return nil
-=======
+}
+  
 func (r *ReconcileRazeeDeployment) MakeRazeeClusterMetaData(uuid string) *corev1.ConfigMap {
 
 	return &corev1.ConfigMap{
@@ -858,5 +839,4 @@
 			},
 		},
 	}
->>>>>>> d555f994
 }