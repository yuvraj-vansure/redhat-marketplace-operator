--- conflicted
+++ resolved
@@ -993,7 +993,6 @@
 		return reconcile.Result{Requeue: true}, nil
 	}
 
-<<<<<<< HEAD
 	parentRRS3 := &marketplacev1alpha1.RemoteResourceS3{}
 	err = r.client.Get(context.TODO(), types.NamespacedName{
 		Name:      utils.PARENT_RRS3_RESOURCE_NAME,
@@ -1003,27 +1002,6 @@
 		if errors.IsNotFound(err) {
 			reqLogger.V(0).Info("Resource does not exist", "resource", utils.PARENT_RRS3_RESOURCE_NAME)
 			parentRRS3 := r.makeParentRemoteResourceS3(instance)
-=======
-	if foundJob.Status.Succeeded != 1 {
-		reqLogger.Info("waiting for job to finish")
-		return reconcile.Result{RequeueAfter: time.Second * 15}, nil
-	}
-
-	// if the job succeeds apply the parentRRS3 and patch the Infrastructure, ClusterVersion and Console resources
-	if foundJob.Status.Succeeded == 1 {
-		parentRRS3 := &unstructured.Unstructured{}
-		parentRRS3.SetGroupVersionKind(schema.GroupVersionKind{
-			Group:   "deploy.razee.io",
-			Kind:    "RemoteResourceS3",
-			Version: "v1alpha2",
-		})
-
-		err = r.client.Get(context.TODO(), client.ObjectKey{Name: utils.PARENT_RRS3_RESOURCE_NAME, Namespace: *instance.Spec.TargetNamespace}, parentRRS3)
-		if err != nil {
-			if errors.IsNotFound(err) {
-				reqLogger.V(0).Info("Resource does not exist", "resource: ", utils.PARENT_RRS3)
-				parentRRS3 := r.makeParentRemoteResourceS3(instance)
->>>>>>> bdaeb200
 
 			err = r.client.Create(context.TODO(), parentRRS3)
 			if err != nil {
@@ -1067,7 +1045,6 @@
 			return reconcile.Result{Requeue: true}, nil
 		}
 
-<<<<<<< HEAD
 		reqLogger.V(0).Info("No change detected on resource", "resource", updatedParentRRS3.GetName())
 	}
 
@@ -1076,23 +1053,6 @@
 		reqLogger.Info("updating Status.RazeePrerequisitesCreated with parentRRS3")
 
 		err = r.client.Status().Update(context.TODO(), instance)
-=======
-		/******************************************************************************
-		PATCH RESOURCES FOR DIANEMO
-		Patch the Console, ClusterVersion and Infrastructure resources with the watch-keeper label
-		Patch 'razee-cluster-metadata' with ClusterUUID
-		/******************************************************************************/
-		reqLogger.V(0).Info("finding Console resource")
-		console := &unstructured.Unstructured{}
-		console.SetGroupVersionKind(schema.GroupVersionKind{
-			Group:   "config.openshift.io",
-			Kind:    "Console",
-			Version: "v1",
-		})
-		err = r.client.Get(context.Background(), client.ObjectKey{
-			Name: "cluster",
-		}, console)
->>>>>>> bdaeb200
 		if err != nil {
 			reqLogger.Error(err, "Failed to update status")
 			return reconcile.Result{}, err
@@ -1100,7 +1060,6 @@
 		return reconcile.Result{Requeue: true}, nil
 	}
 
-<<<<<<< HEAD
 	/******************************************************************************
 	PATCH RESOURCES FOR DIANEMO
 	Patch the Console and Infrastructure resources with the watch-keeper label
@@ -1134,24 +1093,6 @@
 		if err != nil {
 			reqLogger.Error(err, "Failed to patch razee/watch-resource: lite label to Console resource")
 			return reconcile.Result{}, err
-=======
-		reqLogger.V(0).Info("Found Console resource")
-		consoleOriginalLabels := console.DeepCopy().GetLabels()
-		consoleLabels := console.GetLabels()
-		if consoleLabels == nil {
-			consoleLabels = make(map[string]string)
-		}
-		consoleLabels[razeeWatchTag] = razeeWatchTagValue
-		if !reflect.DeepEqual(consoleLabels, consoleOriginalLabels) {
-			console.SetLabels(consoleLabels)
-			err = r.client.Update(context.TODO(), console)
-			if err != nil {
-				reqLogger.Error(err, "Failed to patch razee/watch-resource: lite label to Console resource")
-				return reconcile.Result{}, err
-			}
-			reqLogger.Info("Patched razee/watch-resource: lite label to Console resource")
-			return reconcile.Result{Requeue: true}, nil
->>>>>>> bdaeb200
 		}
 		reqLogger.Info("Patched razee/watch-resource: lite label to Console resource")
 		return reconcile.Result{Requeue: true}, nil
@@ -1189,27 +1130,9 @@
 		}
 		reqLogger.Info("Patched razee/watch-resource: lite label to Infrastructure resource")
 
-<<<<<<< HEAD
 		return reconcile.Result{Requeue: true}, nil
 	}
 	reqLogger.V(0).Info("No patch needed on Infrastructure resource")
-=======
-		reqLogger.V(0).Info("Found Infrastructure resource")
-		infrastructureOriginalLabels := infrastructureResource.DeepCopy().GetLabels()
-		infrastructureLabels := infrastructureResource.GetLabels()
-		if infrastructureLabels == nil {
-			infrastructureLabels = make(map[string]string)
-		}
-		infrastructureLabels[razeeWatchTag] = razeeWatchTagValue
-		if !reflect.DeepEqual(infrastructureLabels, infrastructureOriginalLabels) {
-			infrastructureResource.SetLabels(infrastructureLabels)
-			err = r.client.Update(context.TODO(), infrastructureResource)
-			if err != nil {
-				reqLogger.Error(err, "Failed to patch razee/watch-resource: lite label to Infrastructure resource")
-				return reconcile.Result{}, err
-			}
-			reqLogger.Info("Patched razee/watch-resource: lite label to Infrastructure resource")
->>>>>>> bdaeb200
 
 	reqLogger.V(0).Info("finding clusterversion resource")
 	clusterVersion := &unstructured.Unstructured{}
@@ -1240,7 +1163,6 @@
 			reqLogger.Error(err, "Failed to patch razee/watch-resource: lite label to clusterversion resource")
 			return reconcile.Result{}, err
 		}
-<<<<<<< HEAD
 		reqLogger.Info("Patched razee/watch-resource: lite label to clusterversion resource")
 
 		return reconcile.Result{Requeue: true}, nil
@@ -1250,45 +1172,6 @@
 	// check if the legacy uninstaller has run
 	if instance.Spec.LegacyUninstallHasRun == nil || !*instance.Spec.LegacyUninstallHasRun {
 		r.uninstallLegacyResources(instance)
-=======
-		reqLogger.V(0).Info("No patch needed on Infrastructure resource")
-
-		reqLogger.V(0).Info("finding clusterversion resource")
-		clusterVersion := &unstructured.Unstructured{}
-		clusterVersion.SetGroupVersionKind(schema.GroupVersionKind{
-			Group:   "config.openshift.io",
-			Kind:    "ClusterVersion",
-			Version: "v1",
-		})
-		err = r.client.Get(context.Background(), client.ObjectKey{
-			Name: "version",
-		}, clusterVersion)
-		if err != nil {
-			reqLogger.Error(err, "Failed to retrieve clusterversion resource")
-			return reconcile.Result{}, err
-		}
-
-		reqLogger.V(0).Info("Found clusterversion resource")
-		clusterVersionOriginalLabels := clusterVersion.DeepCopy().GetLabels()
-		clusterVersionLabels := clusterVersion.GetLabels()
-		if clusterVersionLabels == nil {
-			clusterVersionLabels = make(map[string]string)
-		}
-		clusterVersionLabels[razeeWatchTag] = razeeWatchTagValue
-		if !reflect.DeepEqual(clusterVersionLabels, clusterVersionOriginalLabels) {
-			clusterVersion.SetLabels(clusterVersionLabels)
-			err = r.client.Update(context.TODO(), clusterVersion)
-			if err != nil {
-				reqLogger.Error(err, "Failed to patch razee/watch-resource: lite label to clusterversion resource")
-				return reconcile.Result{}, err
-			}
-			reqLogger.Info("Patched razee/watch-resource: lite label to clusterversion resource")
-
-			return reconcile.Result{Requeue: true}, nil
-		}
-		reqLogger.V(0).Info("No patch needed on clusterversion resource")
-
->>>>>>> bdaeb200
 	}
 
 	message = "Razee install complete"
