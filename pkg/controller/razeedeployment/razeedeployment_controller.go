// Copyright 2020 IBM Corp.
//
// Licensed under the Apache License, Version 2.0 (the "License");
// you may not use this file except in compliance with the License.
// You may obtain a copy of the License at
//
//      http://www.apache.org/licenses/LICENSE-2.0
//
// Unless required by applicable law or agreed to in writing, software
// distributed under the License is distributed on an "AS IS" BASIS,
// WITHOUT WARRANTIES OR CONDITIONS OF ANY KIND, either express or implied.
// See the License for the specific language governing permissions and
// limitations under the License.

package razeedeployment

import (
	"context"
	"fmt"
	"reflect"
	"time"

	emperrors "emperror.dev/errors"
	"github.com/gotidy/ptr"
	"github.com/operator-framework/operator-sdk/pkg/status"
	marketplacev1alpha1 "github.com/redhat-marketplace/redhat-marketplace-operator/pkg/apis/marketplace/v1alpha1"
	"github.com/redhat-marketplace/redhat-marketplace-operator/pkg/config"
	"github.com/redhat-marketplace/redhat-marketplace-operator/pkg/manifests"
	"github.com/redhat-marketplace/redhat-marketplace-operator/pkg/utils"
	"github.com/redhat-marketplace/redhat-marketplace-operator/pkg/utils/patch"
	. "github.com/redhat-marketplace/redhat-marketplace-operator/pkg/utils/reconcileutils"
	"github.com/spf13/pflag"
	"golang.org/x/time/rate"
	appsv1 "k8s.io/api/apps/v1"
	batch "k8s.io/api/batch/v1"
	corev1 "k8s.io/api/core/v1"
	rbacv1 "k8s.io/api/rbac/v1"
	"k8s.io/apimachinery/pkg/api/errors"
	"k8s.io/apimachinery/pkg/api/meta"
	metav1 "k8s.io/apimachinery/pkg/apis/meta/v1"
	"k8s.io/apimachinery/pkg/apis/meta/v1/unstructured"
	"k8s.io/apimachinery/pkg/runtime"
	"k8s.io/apimachinery/pkg/runtime/schema"
	"k8s.io/apimachinery/pkg/types"
	"k8s.io/client-go/util/workqueue"
	"sigs.k8s.io/controller-runtime/pkg/client"
	"sigs.k8s.io/controller-runtime/pkg/controller"
	"sigs.k8s.io/controller-runtime/pkg/event"
	"sigs.k8s.io/controller-runtime/pkg/handler"
	logf "sigs.k8s.io/controller-runtime/pkg/log"
	"sigs.k8s.io/controller-runtime/pkg/manager"
	"sigs.k8s.io/controller-runtime/pkg/predicate"
	"sigs.k8s.io/controller-runtime/pkg/reconcile"
	"sigs.k8s.io/controller-runtime/pkg/source"
)

var (
	razeeWatchTag            = "razee/watch-resource"
	razeeWatchTagValueLite   = "lite"
	razeeWatchTagValueDetail = "detail"
	log                      = logf.Log.WithName("controller_razeedeployment")
)

func init() {
}

func FlagSet() *pflag.FlagSet {
	return nil
}

// Add creates a new RazeeDeployment Controller and adds it to the Manager. The Manager will set fields on the Controller
// and Start it when the Manager is Started.
func Add(mgr manager.Manager, cfg config.OperatorConfig) error {
	return add(mgr, newReconciler(mgr, cfg))
}

// newReconciler returns a new reconcile.Reconciler
func newReconciler(mgr manager.Manager, cfg config.OperatorConfig) reconcile.Reconciler {
	razeeOpts := &RazeeOpts{
		RhmWatchKeeperImage:    cfg.RelatedImages.WatchKeeper,
		RhmRRS3DeploymentImage: cfg.RelatedImages.RemoteResourceS3,
	}

	return &ReconcileRazeeDeployment{
		client: mgr.GetClient(),
		scheme: mgr.GetScheme(),
		opts:   razeeOpts,
		cfg:    cfg,
	}
}

// add adds a new Controller to mgr with r as the reconcile.Reconciler
func add(mgr manager.Manager, r reconcile.Reconciler) error {
	// Create a new controller
	c, err := controller.New("razeedeployment-controller", mgr, controller.Options{
		Reconciler: r,
		RateLimiter: workqueue.NewMaxOfRateLimiter(
			workqueue.NewItemExponentialFailureRateLimiter(5*time.Millisecond, 1000*time.Second),
			&workqueue.BucketRateLimiter{Limiter: rate.NewLimiter(rate.Limit(10), 300)},
		),
	})
	if err != nil {
		return err
	}

	// Watch for changes to primary resource RazeeDeployment
	err = c.Watch(&source.Kind{Type: &marketplacev1alpha1.RazeeDeployment{}}, &handler.EnqueueRequestForObject{})
	if err != nil {
		return err
	}

	err = c.Watch(&source.Kind{Type: &batch.Job{}}, &handler.EnqueueRequestForOwner{
		IsController: true,
		OwnerType:    &marketplacev1alpha1.RazeeDeployment{},
	})
	if err != nil {
		return err
	}

	err = c.Watch(&source.Kind{Type: &appsv1.Deployment{}}, &handler.EnqueueRequestForOwner{
		IsController: true,
		OwnerType:    &marketplacev1alpha1.RazeeDeployment{},
	})
	if err != nil {
		return err
	}

	// This mapFn will queue the default named razeedeployment
	mapFn := handler.ToRequestsFunc(
		func(a handler.MapObject) []reconcile.Request {
			return []reconcile.Request{
				{NamespacedName: types.NamespacedName{
					Name:      utils.RAZEE_NAME,
					Namespace: a.Meta.GetNamespace(),
				}},
			}
		})

	// Find secret
	p := predicate.Funcs{
		// Ensures RazeeDeployment is only reconciled for appropriate Secrets
		// And not any secrets, regardless of namespace

		UpdateFunc: func(e event.UpdateEvent) bool {
			label, _ := utils.GetMapKeyValue(utils.LABEL_RHM_OPERATOR_WATCH)
			// The object doesn't contain label "foo", so the event will be
			// ignored.
			if _, ok := e.MetaOld.GetLabels()[label]; !ok {
				return false
			}

			return e.ObjectOld != e.ObjectNew
		},
		CreateFunc: func(e event.CreateEvent) bool {
			label, _ := utils.GetMapKeyValue(utils.LABEL_RHM_OPERATOR_WATCH)

			if e.Meta.GetName() == utils.RHM_OPERATOR_SECRET_NAME {
				return true
			}

			if _, ok := e.Meta.GetLabels()[label]; !ok {
				return false
			}

			return true
		},
		DeleteFunc: func(e event.DeleteEvent) bool {
			label, _ := utils.GetMapKeyValue(utils.LABEL_RHM_OPERATOR_WATCH)

			if _, ok := e.Meta.GetLabels()[label]; !ok {
				return false
			}

			return true
		},
	}

	err = c.Watch(
		&source.Kind{Type: &corev1.Secret{}},
		&handler.EnqueueRequestsFromMapFunc{
			ToRequests: mapFn,
		},
		p)
	if err != nil {
		return err
	}

	return nil

}

// blank assignment to verify that ReconcileRazeeDeployment implements reconcile.Reconciler
var _ reconcile.Reconciler = &ReconcileRazeeDeployment{}

// ReconcileRazeeDeployment reconciles a RazeeDeployment object
type ReconcileRazeeDeployment struct {
	// This client, initialized using mgr.Client() above, is a split client
	// that reads objects from the cache and writes to the apiserver
	client client.Client
	scheme *runtime.Scheme
	opts   *RazeeOpts
	cfg    config.OperatorConfig
}

type RazeeOpts struct {
	RhmWatchKeeperImage    string
	RhmRRS3DeploymentImage string
	ClusterUUID            string
}

// Reconcile reads that state of the cluster for a RazeeDeployment object and makes changes based on the state read
// and what is in the RazeeDeployment.Spec
func (r *ReconcileRazeeDeployment) Reconcile(request reconcile.Request) (reconcile.Result, error) {
	reqLogger := log.WithValues("Request.Namespace", request.Namespace, "Request.Name", request.Name)
	reqLogger.Info("Reconciling RazeeDeployment")

	// Fetch the RazeeDeployment instance
	instance := &marketplacev1alpha1.RazeeDeployment{}
	err := r.client.Get(context.TODO(), request.NamespacedName, instance)
	if err != nil {
		if errors.IsNotFound(err) {
			// Request object not found, could have been deleted after reconcile request.
			// Owned objects are automatically garbage collected. For additional cleanup logic use finalizers.
			// Return and don't requeue
			reqLogger.Error(err, "Failed to find RazeeDeployment instance")
			return reconcile.Result{}, nil
		}
		// Error reading the object - requeue the request.
		return reconcile.Result{}, err
	}

	c := manifests.NewDefaultConfig()
	cc := NewClientCommand(r.client, r.scheme, reqLogger)
	factory := manifests.NewFactory(instance.Namespace, c)

	// if not enabled then exit
	if !instance.Spec.Enabled {
		reqLogger.Info("Razee not enabled")

		message := "Razee not enabled"
		instance.Status.Conditions.SetCondition(status.Condition{
			Type:    marketplacev1alpha1.ConditionComplete,
			Status:  corev1.ConditionTrue,
			Reason:  marketplacev1alpha1.ReasonRazeeInstallFinished,
			Message: message,
		})

		err = r.client.Status().Update(context.TODO(), instance)
		if err != nil {
			reqLogger.Error(err, "Failed to update status for razee disabled")
			return reconcile.Result{}, err
		}

		return reconcile.Result{}, nil
	}

	if instance.Name != utils.RAZEE_NAME {
		reqLogger.Info("Names other than the default are not supported",
			"supportedName", utils.RAZEE_DEPLOY_JOB_NAME,
			"name", instance.Name,
		)

		message := "RazeeDeploy Resource name does not match expected"
		instance.Status.Conditions.SetCondition(status.Condition{
			Type:    marketplacev1alpha1.ConditionComplete,
			Status:  corev1.ConditionTrue,
			Reason:  marketplacev1alpha1.ReasonRazeeInstallFinished,
			Message: message,
		})

		err = r.client.Status().Update(context.TODO(), instance)
		if err != nil {
			reqLogger.Error(err, "Failed to update status for invalid razee name")
			return reconcile.Result{}, err
		}

		return reconcile.Result{}, nil
	}

	if instance.Status.Conditions.GetCondition(marketplacev1alpha1.ConditionInstalling) == nil {
		message := "Razee Install starting"
		instance.Status.Conditions.SetCondition(status.Condition{
			Type:    marketplacev1alpha1.ConditionInstalling,
			Status:  corev1.ConditionTrue,
			Reason:  marketplacev1alpha1.ReasonRazeeStartInstall,
			Message: message,
		})

		_ = r.client.Status().Update(context.TODO(), instance)
		return reconcile.Result{Requeue: true}, nil
	}

	// Adding a finalizer to this CR
	if !utils.Contains(instance.GetFinalizers(), utils.RAZEE_DEPLOYMENT_FINALIZER) {
		if err := r.addFinalizer(instance, request.Namespace); err != nil {
			return reconcile.Result{}, err
		}

		return reconcile.Result{Requeue: true}, nil
	}

	// Check if the RazeeDeployment instance is being marked for deletion
	isMarkedForDeletion := instance.GetDeletionTimestamp() != nil
	if isMarkedForDeletion {
		if utils.Contains(instance.GetFinalizers(), utils.RAZEE_DEPLOYMENT_FINALIZER) {
			//Run finalization logic for the RAZEE_DEPLOYMENT_FINALIZER.
			//If it fails, don't remove the finalizer so we can retry during the next reconcile
			return r.fullUninstall(instance)
		}
		return reconcile.Result{}, nil
	}

	//Add NodesFromRazeeDeployments Count

	instance.Status.NodesFromRazeeDeploymentsCount = len(instance.Status.NodesFromRazeeDeployments)

	if instance.Spec.TargetNamespace == nil {
		if instance.Status.RazeeJobInstall != nil {
			instance.Spec.TargetNamespace = &instance.Status.RazeeJobInstall.RazeeNamespace
		} else {
			instance.Spec.TargetNamespace = &instance.Namespace
		}
		err := r.client.Update(context.TODO(), instance)
		if err != nil {
			return reconcile.Result{}, err
		}

		reqLogger.Info("set target namespace to", "namespace", instance.Spec.TargetNamespace)
		return reconcile.Result{Requeue: true}, nil
	}

	if instance.Status.LocalSecretVarsPopulated != nil {
		instance.Status.LocalSecretVarsPopulated = nil
	}

	if instance.Status.RedHatMarketplaceSecretFound != nil {
		instance.Status.RedHatMarketplaceSecretFound = nil
	}

	if instance.Status.JobConditions != nil {
		instance.Status.JobConditions = nil
	}

	if instance.Status.JobState != nil {
		instance.Status.JobState = nil
	}

	if instance.Spec.DeployConfig == nil {
		instance.Spec.DeployConfig = &marketplacev1alpha1.RazeeConfigurationValues{}
	}

	if instance.Spec.DeployConfig.FileSourceURL != nil {
		instance.Spec.DeployConfig.FileSourceURL = nil
	}

	secretName := utils.RHM_OPERATOR_SECRET_NAME

	if instance.Spec.DeploySecretName != nil {
		secretName = *instance.Spec.DeploySecretName
	}

	rhmOperatorSecret := &corev1.Secret{}
	err = r.client.Get(context.TODO(), types.NamespacedName{
		Name:      secretName,
		Namespace: request.Namespace,
	}, rhmOperatorSecret)
	if err != nil {
		if errors.IsNotFound(err) {
			reqLogger.Info("Failed to find operator secret")
			return reconcile.Result{RequeueAfter: time.Second * 60}, nil
		} else {
			return reconcile.Result{}, err
		}
	}

	if !utils.HasMapKey(rhmOperatorSecret.ObjectMeta.Labels, utils.LABEL_RHM_OPERATOR_WATCH) {
		if rhmOperatorSecret.ObjectMeta.Labels == nil {
			rhmOperatorSecret.ObjectMeta.Labels = make(map[string]string)
		}

		utils.SetMapKeyValue(rhmOperatorSecret.ObjectMeta.Labels, utils.LABEL_RHM_OPERATOR_WATCH)

		err := r.client.Update(context.TODO(), rhmOperatorSecret)
		if err != nil {
			reqLogger.Error(err, "Failed to update Spec.DeploySecretValues")
			return reconcile.Result{}, err
		}
	}

	razeeConfigurationValues := marketplacev1alpha1.RazeeConfigurationValues{}
	razeeConfigurationValues, missingItems, err := utils.AddSecretFieldsToStruct(rhmOperatorSecret.Data, *instance)
	if !utils.Equal(instance.Status.MissingDeploySecretValues, missingItems) ||
		!reflect.DeepEqual(instance.Spec.DeployConfig, &razeeConfigurationValues) {
		instance.Status.MissingDeploySecretValues = missingItems
		instance.Spec.DeployConfig = &razeeConfigurationValues

		err = r.client.Update(context.TODO(), instance)
		if err != nil {
			reqLogger.Error(err, "Failed to update Spec.DeploySecretValues")
			return reconcile.Result{}, err
		}
		reqLogger.Info("Updated instance deployconfig")
		return reconcile.Result{Requeue: true}, nil
	}

	if len(instance.Status.MissingDeploySecretValues) > 0 {
		reqLogger.Info("Missing required razee configuration values, will wait until the secret is updated")
		return reconcile.Result{}, nil
	}

	reqLogger.V(0).Info("all secret values found")

	//construct the childURL
	url := fmt.Sprintf("%s/%s/%s/%s", instance.Spec.DeployConfig.IbmCosURL, instance.Spec.DeployConfig.BucketName, instance.Spec.ClusterUUID, instance.Spec.DeployConfig.ChildRSS3FIleName)

	if instance.Spec.ChildUrl == nil ||
		(instance.Spec.ChildUrl != nil && *instance.Spec.ChildUrl != url) {
		instance.Spec.ChildUrl = &url
		err = r.client.Update(context.TODO(), instance)
		if err != nil {
			reqLogger.Error(err, "Failed to update ChildUrl")
			return reconcile.Result{}, err
		}
		reqLogger.Info("Updated instance for childUrl")
		return reconcile.Result{Requeue: true}, nil
	}

	// Update the Spec TargetNamespace
	reqLogger.V(0).Info("All required razee configuration values have been found")

	// Check if the RazeeDeployment is disabled, in this case remove the razee deployment and parents3
	rrs3DeploymentEnabled := instance.Spec.Features == nil || instance.Spec.Features.Deployment == nil || *instance.Spec.Features.Deployment
	if !rrs3DeploymentEnabled {
		//razee deployment disabled - if the deployment was found, delete it
		if !errors.IsNotFound(err) {
			res, err := r.removeRazeeDeployments(instance)
			if res != nil {
				return *res, err
			}
		}

		//Deployment is disabled - update status
		reqLogger.V(0).Info("RemoteResourceS3 deployment is disabled")
		//update status to reflect disabled
		message := "RemoteResourceS3 deployment disabled"
		changed := instance.Status.Conditions.SetCondition(status.Condition{
			Type:    marketplacev1alpha1.ConditionEnabled,
			Status:  corev1.ConditionFalse,
			Reason:  marketplacev1alpha1.ReasonRhmRemoteResourceS3DeploymentEnabled,
			Message: message,
		})

		if changed {
			reqLogger.Info("RemoteResourceS3 disabled status updated")

			_ = r.client.Status().Update(context.TODO(), instance)
			r.client.Get(context.TODO(), request.NamespacedName, instance)
		}
	}

	/******************************************************************************
	APPLY OR UPDATE RAZEE RESOURCES
	/******************************************************************************/
	razeeNamespace := &corev1.Namespace{}
	err = r.client.Get(context.TODO(), types.NamespacedName{Name: *instance.Spec.TargetNamespace}, razeeNamespace)
	if err != nil {
		if errors.IsNotFound(err) {
			reqLogger.Error(err,
				"targetNamespace does not exist, if you woult like to install into it you will need to create it",
				"targetNamespace", *instance.Spec.TargetNamespace)
			razeeNamespace.ObjectMeta.Name = *instance.Spec.TargetNamespace
			return reconcile.Result{RequeueAfter: time.Second * 60}, nil
		} else {
			reqLogger.Error(err, "Failed to get razee ns.")
			return reconcile.Result{}, err
		}
	}
	if err == nil {
		reqLogger.V(0).Info("razee namespace already exists")
	}

	razeePrereqs := []string{}
	razeePrereqs = append(razeePrereqs, fmt.Sprintf("%v namespace", razeeNamespace.Name))

	if reflect.DeepEqual(instance.Status.RazeePrerequisitesCreated, razeePrereqs) {
		instance.Status.RazeePrerequisitesCreated = razeePrereqs
		err = r.client.Status().Update(context.TODO(), instance)
		if err != nil {
			reqLogger.Error(err, "Failed to update status for razee namespace")
		}
		r.client.Get(context.TODO(), request.NamespacedName, instance)
	}

	// apply watch-keeper-non-namespaced
	watchKeeperNonNamespace := corev1.ConfigMap{}
	err = r.client.Get(context.TODO(), types.NamespacedName{Name: utils.WATCH_KEEPER_NON_NAMESPACED_NAME, Namespace: *instance.Spec.TargetNamespace}, &watchKeeperNonNamespace)
	if err != nil {
		if errors.IsNotFound(err) {
			reqLogger.V(0).Info("Resource does not exist", "resource: ", utils.WATCH_KEEPER_NON_NAMESPACED_NAME)

			watchKeeperNonNamespace = *r.makeWatchKeeperNonNamespace(instance)
			if err := utils.ApplyAnnotation(&watchKeeperNonNamespace); err != nil {
				reqLogger.Error(err, "Failed to set annotation")
				return reconcile.Result{}, err
			}

			err = r.client.Create(context.TODO(), &watchKeeperNonNamespace)
			if err != nil {
				reqLogger.Error(err, "Failed to create resource", "resource: ", utils.WATCH_KEEPER_NON_NAMESPACED_NAME)
				return reconcile.Result{}, err
			}

			message := "watch-keeper-non-namespaced install finished"
			instance.Status.Conditions.SetCondition(status.Condition{
				Type:    marketplacev1alpha1.ConditionInstalling,
				Status:  corev1.ConditionTrue,
				Reason:  marketplacev1alpha1.ReasonWatchKeeperNonNamespacedInstalled,
				Message: message,
			})

			reqLogger.Info("updating condition", "condition", marketplacev1alpha1.ConditionInstalling)
			_ = r.client.Status().Update(context.TODO(), instance)

			return reconcile.Result{Requeue: true}, nil
		} else {
			reqLogger.Error(err, "Failed to get resource", "resource: ", utils.WATCH_KEEPER_NON_NAMESPACED_NAME)
			return reconcile.Result{}, err
		}
	}
	if err == nil {
		reqLogger.V(0).Info("Resource already exists", "resource: ", utils.WATCH_KEEPER_NON_NAMESPACED_NAME)

		updatedWatchKeeperNonNameSpace := r.makeWatchKeeperNonNamespace(instance)
		patchResult, err := utils.RhmPatchMaker.Calculate(&watchKeeperNonNamespace, updatedWatchKeeperNonNameSpace)
		if err != nil {
			reqLogger.Error(err, "Failed to compare patches")
			return reconcile.Result{}, err
		}

		if !patchResult.IsEmpty() {
			reqLogger.V(0).Info("Change detected on resource", "resource: ", utils.WATCH_KEEPER_NON_NAMESPACED_NAME)
			if err := utils.ApplyAnnotation(updatedWatchKeeperNonNameSpace); err != nil {
				reqLogger.Error(err, "Failed to set annotation")
				return reconcile.Result{}, err
			}

			reqLogger.Info("Updating resource", "resource: ", utils.WATCH_KEEPER_NON_NAMESPACED_NAME)
			err = r.client.Update(context.TODO(), updatedWatchKeeperNonNameSpace)
			if err != nil {
				reqLogger.Error(err, "Failed to update resource", "resource: ", utils.WATCH_KEEPER_NON_NAMESPACED_NAME)
				return reconcile.Result{}, err
			}
			return reconcile.Result{Requeue: true}, nil
		}

		reqLogger.V(0).Info("No change detected on resource", "resource: ", utils.WATCH_KEEPER_NON_NAMESPACED_NAME)

	}

	razeePrereqs = append(razeePrereqs, utils.WATCH_KEEPER_NON_NAMESPACED_NAME)

	if reflect.DeepEqual(instance.Status.RazeePrerequisitesCreated, razeePrereqs) {
		instance.Status.RazeePrerequisitesCreated = razeePrereqs
		reqLogger.Info("updating status - razeeprereqs for watchkeeper non namespaced name")
		err = r.client.Status().Update(context.TODO(), instance)
		if err != nil {
			reqLogger.Error(err, "Failed to update status for watchkeeper non namespaced name")
		}
		r.client.Get(context.TODO(), request.NamespacedName, instance)
	}

	// apply watch-keeper-limit-poll config map
	watchKeeperLimitPoll := corev1.ConfigMap{}
	err = r.client.Get(context.TODO(), types.NamespacedName{Name: utils.WATCH_KEEPER_LIMITPOLL_NAME, Namespace: *instance.Spec.TargetNamespace}, &watchKeeperLimitPoll)
	if err != nil {
		if errors.IsNotFound(err) {
			reqLogger.V(0).Info("Resource does not exist", "resource: ", utils.WATCH_KEEPER_LIMITPOLL_NAME)

			watchKeeperLimitPoll = *r.makeWatchKeeperLimitPoll(instance)
			if err := utils.ApplyAnnotation(&watchKeeperLimitPoll); err != nil {
				reqLogger.Error(err, "Failed to set annotation")
				return reconcile.Result{}, err
			}

			err = r.client.Create(context.TODO(), &watchKeeperLimitPoll)
			if err != nil {
				reqLogger.Error(err, "Failed to create resource", "resource: ", utils.WATCH_KEEPER_LIMITPOLL_NAME)
				return reconcile.Result{}, err
			}

			message := "watch-keeper-limit-poll install finished"
			instance.Status.Conditions.SetCondition(status.Condition{
				Type:    marketplacev1alpha1.ConditionInstalling,
				Status:  corev1.ConditionTrue,
				Reason:  marketplacev1alpha1.ReasonWatchKeeperLimitPollInstalled,
				Message: message,
			})
			_ = r.client.Status().Update(context.TODO(), instance)

			reqLogger.Info("Resource created successfully", "resource: ", utils.WATCH_KEEPER_LIMITPOLL_NAME)
			return reconcile.Result{Requeue: true}, nil
		} else {
			reqLogger.Error(err, "Failed to get resource", "resource: ", utils.WATCH_KEEPER_LIMITPOLL_NAME)
			return reconcile.Result{}, err
		}
	}
	if err == nil {
		reqLogger.Info("Resource already exists", "resource: ", utils.WATCH_KEEPER_LIMITPOLL_NAME)
		updatedWatchKeeperLimitPoll := r.makeWatchKeeperLimitPoll(instance)
		patchResult, err := utils.RhmPatchMaker.Calculate(&watchKeeperLimitPoll, updatedWatchKeeperLimitPoll)
		if err != nil {
			reqLogger.Error(err, "Failed to calculate patch diff")
			return reconcile.Result{}, err
		}

		if !patchResult.IsEmpty() {
			reqLogger.Info("Updating resource", "resource: ", utils.WATCH_KEEPER_LIMITPOLL_NAME)
			if err := utils.ApplyAnnotation(updatedWatchKeeperLimitPoll); err != nil {
				reqLogger.Error(err, "Failed to set annotation ", "resource: ", utils.WATCH_KEEPER_LIMITPOLL_NAME)
				return reconcile.Result{}, err
			}
			err = r.client.Update(context.TODO(), updatedWatchKeeperLimitPoll)
			if err != nil {
				reqLogger.Error(err, "Failed to overwrite resource", "resource: ", utils.WATCH_KEEPER_LIMITPOLL_NAME)
				return reconcile.Result{}, err
			}
			return reconcile.Result{Requeue: true}, nil
		}

		reqLogger.V(0).Info("No change detected on resource", "resource: ", utils.WATCH_KEEPER_LIMITPOLL_NAME)
	}

	razeePrereqs = append(razeePrereqs, utils.WATCH_KEEPER_LIMITPOLL_NAME)

	if reflect.DeepEqual(instance.Status.RazeePrerequisitesCreated, razeePrereqs) {
		instance.Status.RazeePrerequisitesCreated = razeePrereqs
		reqLogger.Info("updating status - razeeprereqs for watchkeeper limit poll name")
		err = r.client.Status().Update(context.TODO(), instance)
		if err != nil {
			reqLogger.Error(err, "Failed to update status for watchkeeper limit poll name")
		}
		r.client.Get(context.TODO(), request.NamespacedName, instance)
	}

	// create razee-cluster-metadata
	razeeClusterMetaData := corev1.ConfigMap{}
	err = r.client.Get(context.TODO(), types.NamespacedName{Name: utils.RAZEE_CLUSTER_METADATA_NAME, Namespace: *instance.Spec.TargetNamespace}, &razeeClusterMetaData)
	if err != nil {
		if errors.IsNotFound(err) {
			reqLogger.V(0).Info("Resource does not exist", "resource: ", utils.RAZEE_CLUSTER_METADATA_NAME)

			razeeClusterMetaData = *r.makeRazeeClusterMetaData(instance)
			if err := utils.ApplyAnnotation(&razeeClusterMetaData); err != nil {
				reqLogger.Error(err, "Failed to set annotation")
				return reconcile.Result{}, err
			}

			err = r.client.Create(context.TODO(), &razeeClusterMetaData)
			if err != nil {
				reqLogger.Error(err, "Failed to create resource ", utils.RAZEE_CLUSTER_METADATA_NAME)
				return reconcile.Result{}, err
			}

			message := "Razee cluster meta data install finished"
			instance.Status.Conditions.SetCondition(status.Condition{
				Type:    marketplacev1alpha1.ConditionInstalling,
				Status:  corev1.ConditionTrue,
				Reason:  marketplacev1alpha1.ReasonRazeeClusterMetaDataInstalled,
				Message: message,
			})

			_ = r.client.Status().Update(context.TODO(), instance)

			reqLogger.Info("Resource created successfully", "resource: ", utils.RAZEE_CLUSTER_METADATA_NAME)
			return reconcile.Result{Requeue: true}, nil
		} else {
			reqLogger.Error(err, "Failed to get resource")
			return reconcile.Result{}, err
		}
	}
	if err == nil {
		reqLogger.V(0).Info("Resource already exists", "resource: ", utils.RAZEE_CLUSTER_METADATA_NAME)

		updatedRazeeClusterMetaData := *r.makeRazeeClusterMetaData(instance)
		patchResult, err := utils.RhmPatchMaker.Calculate(&razeeClusterMetaData, &updatedRazeeClusterMetaData)
		if err != nil {
			reqLogger.Error(err, "Failed to compare patches")
			return reconcile.Result{}, err
		}

		if !patchResult.IsEmpty() {
			reqLogger.V(0).Info("Change detected on resource", "resource: ", utils.RAZEE_CLUSTER_METADATA_NAME)
			if err := utils.ApplyAnnotation(&updatedRazeeClusterMetaData); err != nil {
				reqLogger.Error(err, "Failed to set annotation")
				return reconcile.Result{}, err
			}
			reqLogger.Info("Updating resource", "resource: ", utils.RAZEE_CLUSTER_METADATA_NAME)
			err = r.client.Update(context.TODO(), &updatedRazeeClusterMetaData)
			if err != nil {
				reqLogger.Error(err, "Failed to overwrite resource", "resource: ", utils.RAZEE_CLUSTER_METADATA_NAME)
				return reconcile.Result{}, err
			}
			return reconcile.Result{Requeue: true}, nil
		}

		reqLogger.Info("No change detected on resource", "resource: ", utils.RAZEE_CLUSTER_METADATA_NAME)
	}

	razeePrereqs = append(razeePrereqs, utils.WATCH_KEEPER_LIMITPOLL_NAME)

	if reflect.DeepEqual(instance.Status.RazeePrerequisitesCreated, razeePrereqs) {
		instance.Status.RazeePrerequisitesCreated = razeePrereqs
		reqLogger.Info("updating status- razeeprereqs for watchkeeper cluster meta data")
		err = r.client.Status().Update(context.TODO(), instance)
		if err != nil {
			reqLogger.Error(err, "Failed to update status for watchkeeper cluster meta data")
		}
		r.client.Get(context.TODO(), request.NamespacedName, instance)
	}

	// create watch-keeper-config
	watchKeeperConfig := corev1.ConfigMap{}
	err = r.client.Get(context.TODO(), types.NamespacedName{Name: utils.WATCH_KEEPER_CONFIG_NAME, Namespace: *instance.Spec.TargetNamespace}, &watchKeeperConfig)
	if err != nil {
		if errors.IsNotFound(err) {
			reqLogger.V(0).Info("Resource does not exist", "resource: ", utils.WATCH_KEEPER_CONFIG_NAME)

			watchKeeperConfig = *r.makeWatchKeeperConfig(instance)
			if err := utils.ApplyAnnotation(&watchKeeperConfig); err != nil {
				reqLogger.Error(err, "Failed to set annotation")
				return reconcile.Result{}, err
			}

			err = r.client.Create(context.TODO(), &watchKeeperConfig)
			if err != nil {
				reqLogger.Error(err, "Failed to create resource", "resource: ", utils.WATCH_KEEPER_CONFIG_NAME)
				return reconcile.Result{}, err
			}

			message := "watch-keeper-config install finished"
			instance.Status.Conditions.SetCondition(status.Condition{
				Type:    marketplacev1alpha1.ConditionInstalling,
				Status:  corev1.ConditionTrue,
				Reason:  marketplacev1alpha1.ReasonWatchKeeperConfigInstalled,
				Message: message,
			})

			_ = r.client.Status().Update(context.TODO(), instance)

			reqLogger.Info("Resource created successfully", "resource: ", utils.WATCH_KEEPER_CONFIG_NAME)
			return reconcile.Result{Requeue: true}, nil
		} else {
			reqLogger.Error(err, "Failed to get resource", "resource: ", utils.WATCH_KEEPER_CONFIG_NAME)
			return reconcile.Result{}, err
		}
	}
	if err == nil {
		reqLogger.V(0).Info("Resource already exists", "resource: ", utils.WATCH_KEEPER_CONFIG_NAME)

		updatedWatchKeeperConfig := *r.makeWatchKeeperConfig(instance)
		patchResult, err := utils.RhmPatchMaker.Calculate(&watchKeeperConfig, &updatedWatchKeeperConfig)
		if err != nil {
			reqLogger.Error(err, "Failed to compare patches")
		}

		if !patchResult.IsEmpty() {
			reqLogger.Info("Change detected on", "resource: ", utils.WATCH_KEEPER_CONFIG_NAME)
			if err := utils.ApplyAnnotation(&updatedWatchKeeperConfig); err != nil {
				reqLogger.Error(err, "Failed to set annotation")
				return reconcile.Result{}, err
			}
			reqLogger.Info("Updating resource", "resource: ", utils.WATCH_KEEPER_CONFIG_NAME)
			err = r.client.Update(context.TODO(), &updatedWatchKeeperConfig)
			if err != nil {
				reqLogger.Error(err, "Failed to overwrite ", "resource: ", utils.WATCH_KEEPER_CONFIG_NAME)
				return reconcile.Result{}, err
			}
			reqLogger.Info("Resource updated successfully", "resource: ", utils.WATCH_KEEPER_CONFIG_NAME)
			return reconcile.Result{Requeue: true}, nil
		}

		reqLogger.V(0).Info("No changed detected on resource", "resource: ", utils.WATCH_KEEPER_CONFIG_NAME)
	}

	razeePrereqs = append(razeePrereqs, utils.WATCH_KEEPER_CONFIG_NAME)

	if reflect.DeepEqual(instance.Status.RazeePrerequisitesCreated, razeePrereqs) {
		instance.Status.RazeePrerequisitesCreated = razeePrereqs
		reqLogger.Info("updating status - razeeprereqs for watchkeeper config")
		err = r.client.Status().Update(context.TODO(), instance)
		if err != nil {
			reqLogger.Error(err, "Failed to update status for watchkeeper config")
		}
		r.client.Get(context.TODO(), request.NamespacedName, instance)
	}

	// create watch-keeper-secret
	watchKeeperSecret := corev1.Secret{}
	err = r.client.Get(context.TODO(), types.NamespacedName{Name: utils.WATCH_KEEPER_SECRET_NAME, Namespace: *instance.Spec.TargetNamespace}, &watchKeeperSecret)
	if err != nil {
		if errors.IsNotFound(err) {
			reqLogger.V(0).Info("Resource does not exist", "resource: ", utils.WATCH_KEEPER_SECRET_NAME)
			watchKeeperSecret, err = r.makeWatchKeeperSecret(instance, request)
			if err != nil {
				return reconcile.Result{}, err
			}
			err = r.client.Create(context.TODO(), &watchKeeperSecret)
			if err != nil {
				reqLogger.Error(err, "Failed to create resource", "resource: ", utils.WATCH_KEEPER_SECRET_NAME)
				return reconcile.Result{}, err
			}

			message := "watch-keeper-secret install finished"
			instance.Status.Conditions.SetCondition(status.Condition{
				Type:    marketplacev1alpha1.ConditionInstalling,
				Status:  corev1.ConditionTrue,
				Reason:  marketplacev1alpha1.ReasonWatchKeeperSecretInstalled,
				Message: message,
			})

			_ = r.client.Status().Update(context.TODO(), instance)

			reqLogger.Info("Resource created successfully", "resource: ", utils.WATCH_KEEPER_SECRET_NAME)
			return reconcile.Result{Requeue: true}, nil
		} else {
			reqLogger.Error(err, "Failed to get resource", "resource: ", utils.WATCH_KEEPER_SECRET_NAME)
			return reconcile.Result{}, err
		}
	}
	if err == nil {
		reqLogger.V(0).Info("Resource already exists", "resource: ", utils.WATCH_KEEPER_SECRET_NAME)

		updatedWatchKeeperSecret, err := r.makeWatchKeeperSecret(instance, request)
		if err != nil {
			reqLogger.Error(err, "Failed to build resource", "resource: ", utils.WATCH_KEEPER_SECRET_NAME)
			return reconcile.Result{}, err
		}

		if !reflect.DeepEqual(watchKeeperSecret.Data, updatedWatchKeeperSecret.Data) {
			err = r.client.Update(context.TODO(), &watchKeeperSecret)
			if err != nil {
				reqLogger.Error(err, "Failed to create resource", "resource: ", utils.WATCH_KEEPER_SECRET_NAME)
				return reconcile.Result{}, err
			}
			reqLogger.Info("Resource updated successfully", "resource: ", utils.WATCH_KEEPER_SECRET_NAME)
			return reconcile.Result{Requeue: true}, nil
		}

		reqLogger.V(0).Info("No change detected on resource", "resource: ", utils.WATCH_KEEPER_SECRET_NAME)
	}

	razeePrereqs = append(razeePrereqs, utils.WATCH_KEEPER_SECRET_NAME)

	if reflect.DeepEqual(instance.Status.RazeePrerequisitesCreated, razeePrereqs) {
		instance.Status.RazeePrerequisitesCreated = razeePrereqs
		reqLogger.Info("updating status - razeeprereqs for watchkeeper secret")
		err = r.client.Status().Update(context.TODO(), instance)
		if err != nil {
			reqLogger.Error(err, "Failed to update status for watchkeeper secret")
		}
		r.client.Get(context.TODO(), request.NamespacedName, instance)
	}

	// create ibm-cos-reader-key
	ibmCosReaderKey := corev1.Secret{}
	err = r.client.Get(context.TODO(), types.NamespacedName{Name: utils.COS_READER_KEY_NAME, Namespace: *instance.Spec.TargetNamespace}, &ibmCosReaderKey)
	if err != nil {
		if errors.IsNotFound(err) {
			reqLogger.Info("Resource does not exist", "resource: ", utils.COS_READER_KEY_NAME)
			ibmCosReaderKey, err = r.makeCOSReaderSecret(instance, request)
			if err != nil {
				reqLogger.Error(err, "Failed to build resource", "resource: ", utils.COS_READER_KEY_NAME)
				return reconcile.Result{}, err
			}

			err = r.client.Create(context.TODO(), &ibmCosReaderKey)
			if err != nil {
				reqLogger.Error(err, "Failed to create resource", "resource: ", utils.COS_READER_KEY_NAME)
				return reconcile.Result{}, err
			}

			message := "Cos-reader-key install finished"
			instance.Status.Conditions.SetCondition(status.Condition{
				Type:    marketplacev1alpha1.ConditionInstalling,
				Status:  corev1.ConditionTrue,
				Reason:  marketplacev1alpha1.ReasonCosReaderKeyInstalled,
				Message: message,
			})

			_ = r.client.Status().Update(context.TODO(), instance)

			reqLogger.Info("Resource created successfully", "resource: ", utils.COS_READER_KEY_NAME)
			return reconcile.Result{Requeue: true}, nil
		} else {
			reqLogger.Error(err, "Failed to get resource", "resource: ", utils.COS_READER_KEY_NAME)
			return reconcile.Result{}, err
		}
	}
	if err == nil {
		reqLogger.V(0).Info("Resource already exists", "resource: ", utils.COS_READER_KEY_NAME)

		updatedibmCosReaderKey, err := r.makeCOSReaderSecret(instance, request)
		if err != nil {
			reqLogger.Error(err, fmt.Sprintf("Failed to build %v", utils.COS_READER_KEY_NAME))
			return reconcile.Result{}, err
		}

		if !reflect.DeepEqual(ibmCosReaderKey.Data, updatedibmCosReaderKey.Data) {
			err = r.client.Update(context.TODO(), &ibmCosReaderKey)
			if err != nil {
				reqLogger.Error(err, "Failed to create resource", "resource: ", utils.WATCH_KEEPER_SECRET_NAME)
				return reconcile.Result{}, err
			}
			reqLogger.Info("Resource updated successfully", "resource: ", utils.WATCH_KEEPER_SECRET_NAME)
			return reconcile.Result{Requeue: true}, nil
		}

		reqLogger.V(0).Info("No change detected on resource", "resource: ", utils.COS_READER_KEY_NAME)
	}

	razeePrereqs = append(razeePrereqs, utils.COS_READER_KEY_NAME)

	if reflect.DeepEqual(instance.Status.RazeePrerequisitesCreated, razeePrereqs) {
		instance.Status.RazeePrerequisitesCreated = razeePrereqs
		reqLogger.Info("updating status - razeeprereqs for cos reader key name")
		err = r.client.Status().Update(context.TODO(), instance)
		if err != nil {
			reqLogger.Error(err, "Failed to update status for cos reader key name")
		}
		r.client.Get(context.TODO(), request.NamespacedName, instance)
	}

	/******************************************************************************
	Create watch-keeper deployment,rrs3-controller deployment, apply parent rrs3
	/******************************************************************************/
<<<<<<< HEAD

	//Only create the razee deployment when it is enabled
	if rrs3DeploymentEnabled {
		rrs3Deployment := &appsv1.Deployment{}
		reqLogger.V(0).Info("Finding Rhm RemoteResourceS3 deployment")
		err = r.client.Get(context.TODO(), types.NamespacedName{
			Name:      utils.RHM_REMOTE_RESOURCE_S3_DEPLOYMENT_NAME,
			Namespace: request.Namespace,
		}, rrs3Deployment)
		if err != nil {
			if errors.IsNotFound(err) {
				reqLogger.V(0).Info("Creating RemoteResourceS3 deployment")
				rrs3Deployment = r.makeRemoteResourceS3Deployment(instance)

				if err := controllerutil.SetControllerReference(instance, rrs3Deployment, r.scheme); err != nil {
					reqLogger.Error(err, "Failed to set controller reference")
					return reconcile.Result{}, err
				}

				err = r.client.Create(context.TODO(), rrs3Deployment)
				if err != nil {
					reqLogger.Error(err, "Failed to create RemoteResourceS3 deployment on cluster")
					return reconcile.Result{}, err
				}
				reqLogger.Info("RemoteResourceS3 deployment created successfully")

				message := "RemoteResourceS3 deployment install finished"
				instance.Status.Conditions.SetCondition(status.Condition{
					Type:    marketplacev1alpha1.ConditionInstalling,
					Status:  corev1.ConditionTrue,
					Reason:  marketplacev1alpha1.ReasonRhmRemoteResourceS3DeploymentStart,
					Message: message,
				})

				//Deployment is enabled - update status
				message = "RemoteResourceS3 deployment enabled"
				instance.Status.Conditions.SetCondition(status.Condition{
					Type:    marketplacev1alpha1.ConditionEnabled,
					Status:  corev1.ConditionTrue,
					Reason:  marketplacev1alpha1.ReasonRhmRemoteResourceS3DeploymentEnabled,
					Message: message,
				})

				_ = r.client.Status().Update(context.TODO(), instance)

				return reconcile.Result{Requeue: true}, nil

			} else {
				reqLogger.Error(err, "Failed to get RemoteResourceS3 deployment from Cluster")
				return reconcile.Result{}, err
			}
		}

		//Reconcile any updates
		latestRemoteResourcesDeployment := r.makeRemoteResourceS3Deployment(instance)
		updatedRemoteResourcesDeployment := rrs3Deployment.DeepCopy()

		for k, v := range latestRemoteResourcesDeployment.Labels {
			if v2, ok := updatedRemoteResourcesDeployment.Labels[k]; !ok || v != v2 {
				updatedRemoteResourcesDeployment.ObjectMeta.Labels[k] = v
			}
		}

		for k, v := range latestRemoteResourcesDeployment.Annotations {
			if v2, ok := updatedRemoteResourcesDeployment.Annotations[k]; !ok || v != v2 {
				updatedRemoteResourcesDeployment.ObjectMeta.Annotations[k] = v
			}
		}

		updatedRemoteResourcesDeployment.Spec.Template.Spec.Containers = latestRemoteResourcesDeployment.Spec.Template.Spec.Containers
		updatedRemoteResourcesDeployment.Spec.Template.Spec.Volumes = latestRemoteResourcesDeployment.Spec.Template.Spec.Volumes

		if update, whatchanged := utils.DeploymentNeedsUpdate(*rrs3Deployment, *updatedRemoteResourcesDeployment); update {
			reqLogger.Info("Change detected on resource", latestRemoteResourcesDeployment.GetName(), "update", "change", whatchanged)

			reqLogger.Info("Updating resource", "resource: ", utils.RHM_REMOTE_RESOURCE_S3_DEPLOYMENT_NAME)
			err = r.client.Update(context.TODO(), updatedRemoteResourcesDeployment)
			if err != nil {
				reqLogger.Info("Failed to update resource", "resource", utils.RHM_REMOTE_RESOURCE_S3_DEPLOYMENT_NAME)
				return reconcile.Result{}, err
			}
			reqLogger.Info("Resource updated successfully", "resource", utils.RHM_REMOTE_RESOURCE_S3_DEPLOYMENT_NAME)
			return reconcile.Result{Requeue: true}, nil
		}
=======
	rrs3Deployment := &appsv1.Deployment{}
	reqLogger.V(0).Info("Finding Rhm RemoteResourceS3 deployment")

	args := manifests.CreateOrUpdateFactoryItemArgs{
		Owner:   instance,
		Patcher: patch.RHMDefaultPatcher,
	}

	if result, _ := cc.Do(context.TODO(),
		HandleResult(
			manifests.CreateOrUpdateFactoryItemAction(
				rrs3Deployment,
				func() (runtime.Object, error) {
					return factory.NewRemoteResourceS3Deployment(instance), nil
				},
				args,
			),
			OnError(ReturnWithError(emperrors.New("failed to great remote resources3"))),
		),
	); !result.Is(Continue) {
		reqLogger.Info("returing result", "result", *result)
		return result.Return()
>>>>>>> 71fc35c6
	}

	watchKeeperDeployment := &appsv1.Deployment{}
	reqLogger.V(0).Info("Finding watch-keeper deployment")
<<<<<<< HEAD
	err = r.client.Get(context.TODO(), types.NamespacedName{
		Name:      utils.RHM_WATCHKEEPER_DEPLOYMENT_NAME,
		Namespace: request.Namespace,
	}, watchKeeperDeployment)
	if err != nil {
		if errors.IsNotFound(err) {

			reqLogger.V(0).Info("Creating watch-keeper deployment")
			watchKeeperDeployment = r.makeWatchKeeperDeployment(instance)
			if err := controllerutil.SetControllerReference(instance, watchKeeperDeployment, r.scheme); err != nil {
				reqLogger.Error(err, "Failed to set controller reference")
				return reconcile.Result{}, err
			}

			err = r.client.Create(context.TODO(), watchKeeperDeployment)
			if err != nil {
				reqLogger.Error(err, "Failed to create watch-keeper deployment on cluster")
				return reconcile.Result{}, err
			}
			reqLogger.Info("watch-keeper deployment created successfully")

			message := "watch-keeper install finished"
			instance.Status.Conditions.SetCondition(status.Condition{
				Type:    marketplacev1alpha1.ConditionInstalling,
				Status:  corev1.ConditionTrue,
				Reason:  marketplacev1alpha1.ReasonWatchKeeperDeploymentStart,
				Message: message,
			})

			_ = r.client.Status().Update(context.TODO(), instance)

			return reconcile.Result{Requeue: true}, nil
		} else {
			reqLogger.Error(err, "Failed to get RemoteResourceS3 from Cluster")
			return reconcile.Result{}, err
		}
	}

	latestWatchKeeperDeployment := r.makeWatchKeeperDeployment(instance)
	updatedWatchKeeperDeployment := watchKeeperDeployment.DeepCopy()

	for k, v := range latestWatchKeeperDeployment.Labels {
		if v2, ok := updatedWatchKeeperDeployment.Labels[k]; !ok || v != v2 {
			updatedWatchKeeperDeployment.ObjectMeta.Labels[k] = v
		}
	}

	for k, v := range latestWatchKeeperDeployment.Annotations {
		if v2, ok := updatedWatchKeeperDeployment.Annotations[k]; !ok || v != v2 {
			updatedWatchKeeperDeployment.ObjectMeta.Annotations[k] = v
		}
	}

	if err := controllerutil.SetControllerReference(instance, updatedWatchKeeperDeployment, r.scheme); err != nil {
		reqLogger.Error(err, "Failed to set controller reference")
		return reconcile.Result{}, err
	}
=======
>>>>>>> 71fc35c6

	if result, _ := cc.Do(context.TODO(),
		HandleResult(
			manifests.CreateOrUpdateFactoryItemAction(
				watchKeeperDeployment,
				func() (runtime.Object, error) {
					return factory.NewWatchKeeperDeployment(instance), nil
				},
				args,
			),
			OnError(ReturnWithError(emperrors.New("failed to create watchkeeper"))),
		),
	); !result.Is(Continue) {
		reqLogger.Info("returing result", "result", *result)
		return result.Return()
	}

	podList := &corev1.PodList{}
	listOpts := []client.ListOption{
		client.InNamespace(*instance.Spec.TargetNamespace),
		client.MatchingLabels(map[string]string{
			"owned-by": "marketplace.redhat.com-razee",
		}),
	}

	err = r.client.List(context.TODO(), podList, listOpts...)
	if err != nil {
		reqLogger.Error(err, "Failed to list deployment pods")
		return reconcile.Result{}, err
	}

	podNames := utils.GetPodNames(podList.Items)
	r.client.Get(context.TODO(), request.NamespacedName, instance)

	if !reflect.DeepEqual(podNames, instance.Status.NodesFromRazeeDeployments) {
		instance.Status.NodesFromRazeeDeployments = podNames
		reqLogger.Info("updating status - podlist for razee deployments")
		err := r.client.Status().Update(context.TODO(), instance)
		if err != nil {
			reqLogger.Error(err, "Failed to update Status with podlist.")
			return reconcile.Result{}, err
		}
		return reconcile.Result{Requeue: true}, nil
	}

	//Only create the parent s3 resource when the razee deployment is enabled
	if rrs3DeploymentEnabled {

		parentRRS3 := &marketplacev1alpha1.RemoteResourceS3{}
		err = r.client.Get(context.TODO(), types.NamespacedName{
			Name:      utils.PARENT_RRS3_RESOURCE_NAME,
			Namespace: *instance.Spec.TargetNamespace},
			parentRRS3)
		if err != nil {
			if errors.IsNotFound(err) {
				reqLogger.V(0).Info("Resource does not exist", "resource", utils.PARENT_RRS3_RESOURCE_NAME)
				parentRRS3 := r.makeParentRemoteResourceS3(instance)

				err = r.client.Create(context.TODO(), parentRRS3)
				if err != nil {
					reqLogger.Info("Failed to create resource", "resource", utils.PARENT_RRS3_RESOURCE_NAME)
					return reconcile.Result{}, err
				}
				message := "ParentRRS3 install finished"
				instance.Status.Conditions.SetCondition(status.Condition{
					Type:    marketplacev1alpha1.ConditionInstalling,
					Status:  corev1.ConditionTrue,
					Reason:  marketplacev1alpha1.ReasonParentRRS3Installed,
					Message: message,
				})

				_ = r.client.Status().Update(context.TODO(), instance)

				reqLogger.Info("Resource created successfully", "resource", utils.PARENT_RRS3_RESOURCE_NAME)
				return reconcile.Result{Requeue: true}, nil
			} else {
				reqLogger.Info("Failed to get resource", "resource", utils.PARENT_RRS3_RESOURCE_NAME)
				return reconcile.Result{}, err
			}
		}

		reqLogger.V(0).Info("Resource already exists", "resource", utils.PARENT_RRS3_RESOURCE_NAME)

		newParentValues := r.makeParentRemoteResourceS3(instance)
		updatedParentRRS3 := parentRRS3.DeepCopy()
		updatedParentRRS3.Spec = newParentValues.Spec

		if !reflect.DeepEqual(updatedParentRRS3.Spec, parentRRS3.Spec) {
			reqLogger.Info("Change detected on resource", updatedParentRRS3.GetName(), "update")

			reqLogger.Info("Updating resource", "resource: ", utils.PARENT_RRS3_RESOURCE_NAME)
			err = r.client.Update(context.TODO(), updatedParentRRS3)
			if err != nil {
				reqLogger.Info("Failed to update resource", "resource", utils.PARENT_RRS3_RESOURCE_NAME)
				return reconcile.Result{}, err
			}
			reqLogger.Info("Resource updated successfully", "resource", utils.PARENT_RRS3_RESOURCE_NAME)
			return reconcile.Result{Requeue: true}, nil
		}

		reqLogger.V(0).Info("No change detected on resource", "resource", updatedParentRRS3.GetName())

		razeePrereqs = append(razeePrereqs, utils.PARENT_RRS3_RESOURCE_NAME)

		if reflect.DeepEqual(instance.Status.RazeePrerequisitesCreated, razeePrereqs) {
			instance.Status.RazeePrerequisitesCreated = razeePrereqs
			reqLogger.Info("updating status - razeeprereqs for parent rrs3")
			err = r.client.Status().Update(context.TODO(), instance)
			if err != nil {
				reqLogger.Error(err, "Failed to update status for parent rrs3")
			}
			r.client.Get(context.TODO(), request.NamespacedName, instance)
		}
	}

	/******************************************************************************
	PATCH RESOURCES FOR DIANEMO
	Patch the Console and Infrastructure resources with the watch-keeper label
	Patch 'razee-cluster-metadata' with ClusterUUID
	/******************************************************************************/
	reqLogger.V(0).Info("finding Console resource")
	console := &unstructured.Unstructured{}
	console.SetGroupVersionKind(schema.GroupVersionKind{
		Group:   "config.openshift.io",
		Kind:    "Console",
		Version: "v1",
	})
	err = r.client.Get(context.Background(), client.ObjectKey{
		Name: "cluster",
	}, console)
	if err != nil {
		if !errors.IsNotFound(err) && !meta.IsNoMatchError(err) {
			reqLogger.Error(err, "Failed to retrieve Console resource")
			return reconcile.Result{}, err
		}

		console = nil
	}

	if console != nil {
		reqLogger.V(0).Info("Found Console resource")
		consoleOriginalLabels := console.DeepCopy().GetLabels()
		consoleLabels := console.GetLabels()
		if consoleLabels == nil {
			consoleLabels = make(map[string]string)
		}
		consoleLabels[razeeWatchTag] = razeeWatchTagValueLite
		if !reflect.DeepEqual(consoleLabels, consoleOriginalLabels) {
			console.SetLabels(consoleLabels)
			err = r.client.Update(context.TODO(), console)
			if err != nil {
				reqLogger.Error(err, "Failed to patch razee/watch-resource: lite label to Console resource")
				return reconcile.Result{}, err
			}
			reqLogger.Info("Patched razee/watch-resource: lite label to Console resource")
			return reconcile.Result{Requeue: true}, nil
		}
		reqLogger.V(0).Info("No patch needed on Console resource")
	}

	reqLogger.V(0).Info("finding Infrastructure resource")
	infrastructureResource := &unstructured.Unstructured{}
	infrastructureResource.SetGroupVersionKind(schema.GroupVersionKind{
		Group:   "config.openshift.io",
		Kind:    "Infrastructure",
		Version: "v1",
	})
	err = r.client.Get(context.Background(), client.ObjectKey{
		Name: "cluster",
	}, infrastructureResource)
	if err != nil {
		if !errors.IsNotFound(err) && !meta.IsNoMatchError(err) {
			reqLogger.Error(err, "Failed to retrieve Infrastructure resource")
			return reconcile.Result{}, err
		}
		infrastructureResource = nil
	}

	if infrastructureResource != nil {
		reqLogger.V(0).Info("Found Infrastructure resource")
		infrastructureOriginalLabels := infrastructureResource.DeepCopy().GetLabels()
		infrastructureLabels := infrastructureResource.GetLabels()
		if infrastructureLabels == nil {
			infrastructureLabels = make(map[string]string)
		}
		infrastructureLabels[razeeWatchTag] = razeeWatchTagValueLite
		if !reflect.DeepEqual(infrastructureLabels, infrastructureOriginalLabels) {
			infrastructureResource.SetLabels(infrastructureLabels)
			err = r.client.Update(context.TODO(), infrastructureResource)
			if err != nil {
				reqLogger.Error(err, "Failed to patch razee/watch-resource: lite label to Infrastructure resource")
				return reconcile.Result{}, err
			}
			reqLogger.Info("Patched razee/watch-resource: lite label to Infrastructure resource")

			return reconcile.Result{Requeue: true}, nil
		}
		reqLogger.V(0).Info("No patch needed on Infrastructure resource")
	}

	reqLogger.V(0).Info("finding clusterversion resource")
	clusterVersion := &unstructured.Unstructured{}
	clusterVersion.SetGroupVersionKind(schema.GroupVersionKind{
		Group:   "config.openshift.io",
		Kind:    "ClusterVersion",
		Version: "v1",
	})
	err = r.client.Get(context.Background(), client.ObjectKey{
		Name: "version",
	}, clusterVersion)
	if err != nil {
		if !errors.IsNotFound(err) && !meta.IsNoMatchError(err) {
			reqLogger.Error(err, "Failed to retrieve clusterversion resource")
			return reconcile.Result{}, err
		}

		clusterVersion = nil
	}

	if clusterVersion != nil {
		reqLogger.V(0).Info("Found clusterversion resource")
		clusterVersionOriginalLabels := clusterVersion.DeepCopy().GetLabels()
		clusterVersionLabels := clusterVersion.GetLabels()
		if clusterVersionLabels == nil {
			clusterVersionLabels = make(map[string]string)
		}
		clusterVersionLabels[razeeWatchTag] = razeeWatchTagValueDetail
		if !reflect.DeepEqual(clusterVersionLabels, clusterVersionOriginalLabels) {
			clusterVersion.SetLabels(clusterVersionLabels)
			err = r.client.Update(context.TODO(), clusterVersion)
			if err != nil {
				reqLogger.Error(err, "Failed to patch razee/watch-resource: detail label to clusterversion resource")
				return reconcile.Result{}, err
			}
			reqLogger.Info("Patched razee/watch-resource: detail label to clusterversion resource")

			return reconcile.Result{Requeue: true}, nil
		}
		reqLogger.V(0).Info("No patch needed on clusterversion resource")
	}

	// check if the legacy uninstaller has run
	if instance.Spec.LegacyUninstallHasRun == nil || *instance.Spec.LegacyUninstallHasRun == false {
		r.uninstallLegacyResources(instance)
	}

	message := "Razee install complete"
	change1 := instance.Status.Conditions.SetCondition(status.Condition{
		Type:    marketplacev1alpha1.ConditionInstalling,
		Status:  corev1.ConditionFalse,
		Reason:  marketplacev1alpha1.ReasonRazeeInstallFinished,
		Message: message,
	})

	message = "Razee install complete"
	change2 := instance.Status.Conditions.SetCondition(status.Condition{
		Type:    marketplacev1alpha1.ConditionComplete,
		Status:  corev1.ConditionTrue,
		Reason:  marketplacev1alpha1.ReasonRazeeInstallFinished,
		Message: message,
	})

	if change1 || change2 {
		reqLogger.Info("Updating final status")
		err = r.client.Status().Update(context.TODO(), instance)
		if err != nil {
			reqLogger.Error(err, "Failed to update final status")
			return reconcile.Result{}, err
		}
		r.client.Get(context.TODO(), request.NamespacedName, instance)
	}

	reqLogger.Info("End of reconcile")
	return reconcile.Result{}, nil

}

// addFinalizer adds finalizers to the RazeeDeployment CR
func (r *ReconcileRazeeDeployment) addFinalizer(razee *marketplacev1alpha1.RazeeDeployment, namespace string) error {
	reqLogger := log.WithValues("Request.Namespace", namespace, "Request.Name", utils.RAZEE_UNINSTALL_NAME)
	reqLogger.Info("Adding Finalizer for the razeeDeploymentFinalizer")
	razee.SetFinalizers(append(razee.GetFinalizers(), utils.RAZEE_DEPLOYMENT_FINALIZER))

	err := r.client.Update(context.TODO(), razee)
	if err != nil {
		reqLogger.Error(err, "Failed to update RazeeDeployment with the Finalizer")
		return err
	}
	return nil
}

// Creates the razee-cluster-metadata config map and applies the TargetNamespace and the ClusterUUID stored on the Razeedeployment cr
func (r *ReconcileRazeeDeployment) makeRazeeClusterMetaData(instance *marketplacev1alpha1.RazeeDeployment) *corev1.ConfigMap {
	return &corev1.ConfigMap{
		ObjectMeta: metav1.ObjectMeta{
			Name:      utils.RAZEE_CLUSTER_METADATA_NAME,
			Namespace: *instance.Spec.TargetNamespace,
			Labels: map[string]string{
				"razee/cluster-metadata": "true",
				"razee/watch-resource":   "lite",
			},
		},
		Data: map[string]string{"name": instance.Spec.ClusterUUID},
	}
}

//watch-keeper-non-namespace
func (r *ReconcileRazeeDeployment) makeWatchKeeperNonNamespace(
	instance *marketplacev1alpha1.RazeeDeployment,
) *corev1.ConfigMap {
	return &corev1.ConfigMap{
		ObjectMeta: metav1.ObjectMeta{
			Name:      utils.WATCH_KEEPER_NON_NAMESPACED_NAME,
			Namespace: *instance.Spec.TargetNamespace,
		},
		Data: map[string]string{"v1_namespace": "true"},
	}
}

//watch-keeper-non-namespace
func (r *ReconcileRazeeDeployment) makeWatchKeeperLimitPoll(
	instance *marketplacev1alpha1.RazeeDeployment,
) *corev1.ConfigMap {
	return &corev1.ConfigMap{
		ObjectMeta: metav1.ObjectMeta{
			Name:      utils.WATCH_KEEPER_LIMITPOLL_NAME,
			Namespace: *instance.Spec.TargetNamespace,
		},
	}
}

// Creates watchkeeper config and applies the razee-dash-url stored on the Razeedeployment cr
func (r *ReconcileRazeeDeployment) makeWatchKeeperConfig(instance *marketplacev1alpha1.RazeeDeployment) *corev1.ConfigMap {
	return &corev1.ConfigMap{
		ObjectMeta: metav1.ObjectMeta{
			Name:      utils.WATCH_KEEPER_CONFIG_NAME,
			Namespace: *instance.Spec.TargetNamespace,
		},
		Data: map[string]string{"RAZEEDASH_URL": instance.Spec.DeployConfig.RazeeDashUrl, "START_DELAY_MAX": "0"},
	}
}

// GetDataFromRhmSecret Uses the SecretKeySelector struct to to retrieve byte data from a specified key
func (r *ReconcileRazeeDeployment) GetDataFromRhmSecret(request reconcile.Request, sel corev1.SecretKeySelector) ([]byte, error) {
	reqLogger := log.WithValues("Request.Namespace", request.Namespace, "request.Name", request.Name)
	reqLogger.Info("Beginning of rhm-operator-secret reconcile")

	rhmOperatorSecret := corev1.Secret{}
	err := r.client.Get(context.TODO(), types.NamespacedName{
		Name:      utils.RHM_OPERATOR_SECRET_NAME,
		Namespace: request.Namespace,
	}, &rhmOperatorSecret)
	if err != nil {
		if errors.IsNotFound(err) {
			reqLogger.Error(err, "Failed to find operator secret")
			return nil, err
		}
		return nil, err
	}
	key, err := utils.ExtractCredKey(&rhmOperatorSecret, sel)
	return key, err
}

// Creates the watch-keeper-secret and applies the razee-dash-org-key stored on the rhm-operator-secret using the selector stored on the Razeedeployment cr
func (r *ReconcileRazeeDeployment) makeWatchKeeperSecret(instance *marketplacev1alpha1.RazeeDeployment, request reconcile.Request) (corev1.Secret, error) {
	selector := instance.Spec.DeployConfig.RazeeDashOrgKey
	key, err := r.GetDataFromRhmSecret(request, *selector)

	return corev1.Secret{
		ObjectMeta: metav1.ObjectMeta{
			Name:      utils.WATCH_KEEPER_SECRET_NAME,
			Namespace: *instance.Spec.TargetNamespace,
		},
		Data: map[string][]byte{"RAZEEDASH_ORG_KEY": key},
	}, err
}

// Creates the rhm-cos-reader-key and applies the ibm-cos-reader-key from rhm-operator-secret using the selector stored on the Razeedeployment cr
func (r *ReconcileRazeeDeployment) makeCOSReaderSecret(instance *marketplacev1alpha1.RazeeDeployment, request reconcile.Request) (corev1.Secret, error) {
	selector := instance.Spec.DeployConfig.IbmCosReaderKey
	key, err := r.GetDataFromRhmSecret(request, *selector)

	return corev1.Secret{
		ObjectMeta: metav1.ObjectMeta{
			Name:      utils.COS_READER_KEY_NAME,
			Namespace: *instance.Spec.TargetNamespace,
		},
		Data: map[string][]byte{"accesskey": []byte(key)},
	}, err
}

// Creates the "parent" RemoteResourceS3 and applies the name of the cos-reader-key and ChildUrl constructed during reconciliation of the rhm-operator-secret
func (r *ReconcileRazeeDeployment) makeParentRemoteResourceS3(instance *marketplacev1alpha1.RazeeDeployment) *marketplacev1alpha1.RemoteResourceS3 {
	return &marketplacev1alpha1.RemoteResourceS3{
		ObjectMeta: metav1.ObjectMeta{
			Name:      utils.PARENT_RRS3_RESOURCE_NAME,
			Namespace: *instance.Spec.TargetNamespace,
		},
		Spec: marketplacev1alpha1.RemoteResourceS3Spec{
			Auth: marketplacev1alpha1.Auth{
				Iam: &marketplacev1alpha1.Iam{
					ResponseType: "cloud_iam",
					GrantType:    "urn:ibm:params:oauth:grant-type:apikey",
					URL:          "https://iam.cloud.ibm.com/identity/token",
					APIKeyRef: marketplacev1alpha1.APIKeyRef{
						ValueFrom: marketplacev1alpha1.ValueFrom{
							SecretKeyRef: corev1.SecretKeySelector{
								LocalObjectReference: corev1.LocalObjectReference{
									Name: utils.COS_READER_KEY_NAME,
								},
								Key: "accesskey",
							},
						},
					},
				},
			},
			Requests: []marketplacev1alpha1.Request{
				{
					Options: marketplacev1alpha1.Options{
						URL: *instance.Spec.ChildUrl,
					},
				},
			},
		},
	}
}

<<<<<<< HEAD
func (r *ReconcileRazeeDeployment) makeWatchKeeperDeployment(instance *marketplacev1alpha1.RazeeDeployment) *appsv1.Deployment {
	rep := ptr.Int32(1)
	return &appsv1.Deployment{
		ObjectMeta: metav1.ObjectMeta{
			Name:      utils.RHM_WATCHKEEPER_DEPLOYMENT_NAME,
			Namespace: *instance.Spec.TargetNamespace,
			Labels: map[string]string{
				"razee/watch-resource": "lite",
			},
		},
		Spec: appsv1.DeploymentSpec{
			Replicas: rep,
			Selector: &metav1.LabelSelector{
				MatchLabels: map[string]string{
					"app":      utils.RHM_WATCHKEEPER_DEPLOYMENT_NAME,
					"owned-by": "marketplace.redhat.com-razee",
				},
			},
			Strategy: appsv1.DeploymentStrategy{
				Type: "RollingUpdate",
			},
			Template: corev1.PodTemplateSpec{
				ObjectMeta: metav1.ObjectMeta{
					Labels: map[string]string{
						"app":                  utils.RHM_WATCHKEEPER_DEPLOYMENT_NAME,
						"razee/watch-resource": "lite",
						"owned-by":             "marketplace.redhat.com-razee",
					},
					Name: utils.RHM_WATCHKEEPER_DEPLOYMENT_NAME,
				},
				Spec: corev1.PodSpec{
					ServiceAccountName: "redhat-marketplace-watch-keeper",
					Containers: []corev1.Container{
						{
							Image: r.opts.RhmWatchKeeperImage,
							Resources: corev1.ResourceRequirements{
								Limits: corev1.ResourceList{
									corev1.ResourceCPU:    resource.MustParse("400m"),
									corev1.ResourceMemory: resource.MustParse("500Mi"),
								},
								Requests: corev1.ResourceList{
									corev1.ResourceCPU:    resource.MustParse("50m"),
									corev1.ResourceMemory: resource.MustParse("100Mi"),
								},
							},
							Env: []corev1.EnvVar{
								{
									Name: "NAMESPACE",
									ValueFrom: &corev1.EnvVarSource{
										FieldRef: &corev1.ObjectFieldSelector{
											FieldPath:  "metadata.namespace",
											APIVersion: "v1",
										},
									},
								},
								{
									Name:  "NODE_ENV",
									Value: "production",
								},
							},
							ImagePullPolicy: corev1.PullAlways,
							Name:            "watch-keeper",
							LivenessProbe: &corev1.Probe{
								Handler: corev1.Handler{
									Exec: &corev1.ExecAction{
										Command: []string{"sh/liveness.sh"},
									},
								},
								InitialDelaySeconds: 600,
								PeriodSeconds:       300,
								TimeoutSeconds:      30,
								SuccessThreshold:    1,
								FailureThreshold:    1,
							},
							VolumeMounts: []corev1.VolumeMount{
								{
									Name:      utils.WATCH_KEEPER_CONFIG_NAME,
									MountPath: "/home/node/envs/watch-keeper-config",
								},
								{
									Name:      utils.WATCH_KEEPER_SECRET_NAME,
									MountPath: "/home/node/envs/watch-keeper-secret",
								},
							},
						},
					},
					Volumes: []corev1.Volume{
						{
							Name: utils.WATCH_KEEPER_CONFIG_NAME,
							VolumeSource: corev1.VolumeSource{
								ConfigMap: &corev1.ConfigMapVolumeSource{
									LocalObjectReference: corev1.LocalObjectReference{
										Name: utils.WATCH_KEEPER_CONFIG_NAME,
									},
									DefaultMode: ptr.Int32(0400),
									Optional:    ptr.Bool(false),
								},
							},
						},
						{
							Name: utils.WATCH_KEEPER_SECRET_NAME,
							VolumeSource: corev1.VolumeSource{
								Secret: &corev1.SecretVolumeSource{
									SecretName:  utils.WATCH_KEEPER_SECRET_NAME,
									DefaultMode: ptr.Int32(0400),
									Optional:    ptr.Bool(false),
								},
							},
						},
					},
				},
			},
		},
	}
}

// TODO: use factory
func (r *ReconcileRazeeDeployment) makeRemoteResourceS3Deployment(instance *marketplacev1alpha1.RazeeDeployment) *appsv1.Deployment {
	rep := ptr.Int32(1)
	return &appsv1.Deployment{
		ObjectMeta: metav1.ObjectMeta{
			Name:      utils.RHM_REMOTE_RESOURCE_S3_DEPLOYMENT_NAME,
			Namespace: *instance.Spec.TargetNamespace,
			Labels: map[string]string{
				"razee/watch-resource": "lite",
			},
		},
		Spec: appsv1.DeploymentSpec{
			Replicas: rep,
			Selector: &metav1.LabelSelector{
				MatchLabels: map[string]string{
					"app":      utils.RHM_REMOTE_RESOURCE_S3_DEPLOYMENT_NAME,
					"owned-by": "marketplace.redhat.com-razee",
				},
			},
			Strategy: appsv1.DeploymentStrategy{
				Type: "RollingUpdate",
			},
			Template: corev1.PodTemplateSpec{
				ObjectMeta: metav1.ObjectMeta{
					Labels: map[string]string{
						"app":                  utils.RHM_REMOTE_RESOURCE_S3_DEPLOYMENT_NAME,
						"razee/watch-resource": "lite",
						"owned-by":             "marketplace.redhat.com-razee",
					},
					Name: utils.RHM_REMOTE_RESOURCE_S3_DEPLOYMENT_NAME,
				},
				Spec: corev1.PodSpec{
					ServiceAccountName: "redhat-marketplace-remoteresources3deployment",
					Containers: []corev1.Container{
						{
							Image: r.opts.RhmRRS3DeploymentImage,
							Resources: corev1.ResourceRequirements{
								Limits: corev1.ResourceList{
									corev1.ResourceCPU:    resource.MustParse("100m"),
									corev1.ResourceMemory: resource.MustParse("200Mi"),
								},
								Requests: corev1.ResourceList{
									corev1.ResourceCPU:    resource.MustParse("40m"),
									corev1.ResourceMemory: resource.MustParse("75Mi"),
								},
							},
							Env: []corev1.EnvVar{
								{
									Name: "CRD_WATCH_TIMEOUT_SECONDS",
									ValueFrom: &corev1.EnvVarSource{
										ConfigMapKeyRef: &corev1.ConfigMapKeySelector{
											LocalObjectReference: corev1.LocalObjectReference{
												Name: "razeedeploy-overrides",
											},
											Key:      "CRD_WATCH_TIMEOUT_SECONDS",
											Optional: ptr.Bool(true),
										},
									},
								},
								{
									Name:  "GROUP",
									Value: "marketplace.redhat.com",
								},
								{
									Name:  "VERSION",
									Value: "v1alpha1",
								},
							},
							ImagePullPolicy: corev1.PullAlways,
							Name:            utils.RHM_REMOTE_RESOURCE_S3_DEPLOYMENT_NAME,
							LivenessProbe: &corev1.Probe{
								Handler: corev1.Handler{
									Exec: &corev1.ExecAction{
										Command: []string{"sh/liveness.sh"},
									},
								},
								InitialDelaySeconds: 30,
								PeriodSeconds:       150,
								TimeoutSeconds:      30,
								FailureThreshold:    1,
							},
							VolumeMounts: []corev1.VolumeMount{
								{
									MountPath: "/usr/src/app/download-cache",
									Name:      "cache-volume",
								},
								{
									MountPath: "/usr/src/app/config",
									Name:      "razeedeploy-config",
								},
							},
						},
					},
					Volumes: []corev1.Volume{
						{
							Name: "cache-volume",
							VolumeSource: corev1.VolumeSource{
								EmptyDir: &corev1.EmptyDirVolumeSource{
									Medium: corev1.StorageMediumDefault,
								},
							},
						},
						{
							Name: "razeedeploy-config",
							VolumeSource: corev1.VolumeSource{
								ConfigMap: &corev1.ConfigMapVolumeSource{
									LocalObjectReference: corev1.LocalObjectReference{
										Name: "razeedeploy-config",
									},
									DefaultMode: ptr.Int32(420),
									Optional:    ptr.Bool(true),
								},
							},
						},
					},
				},
			},
		},
	}
}

//Undeploy the razee deployment and parent
func (r *ReconcileRazeeDeployment) removeRazeeDeployments(
	req *marketplacev1alpha1.RazeeDeployment,
) (*reconcile.Result, error) {
	reqLogger := log.WithValues("Request.Namespace", req.Namespace, "Request.Name", req.Name)
	reqLogger.Info("Starting delete of razee deployments")

	parentRRS3 := marketplacev1alpha1.RemoteResourceS3{}
	reqLogger.Info("Finding resource : ", "Parent", utils.PARENT_RRS3_RESOURCE_NAME)
	err := r.client.Get(context.TODO(), types.NamespacedName{Name: utils.PARENT_RRS3_RESOURCE_NAME, Namespace: *req.Spec.TargetNamespace}, &parentRRS3)
	if err != nil && !errors.IsNotFound((err)) {
		reqLogger.Error(err, "could not get resource", "Kind", "RemoteResourceS3")
	}

	if err == nil {
		reqLogger.Info("Deleteing parentRRS3")
		err := r.client.Delete(context.TODO(), &parentRRS3, client.PropagationPolicy(metav1.DeletePropagationForeground))
		if err != nil && !errors.IsNotFound(err) {
			reqLogger.Error(err, "could not delete parentRRS3", "Resource", utils.PARENT_RRS3_RESOURCE_NAME)
		}
		return &reconcile.Result{RequeueAfter: time.Second * 2}, err
	}

	deployment := &appsv1.Deployment{
		ObjectMeta: metav1.ObjectMeta{
			Name:      utils.RHM_REMOTE_RESOURCE_S3_DEPLOYMENT_NAME,
			Namespace: *req.Spec.TargetNamespace,
		},
	}
	reqLogger.Info("deleting deployment", "name", utils.RHM_REMOTE_RESOURCE_S3_DEPLOYMENT_NAME)
	err = r.client.Delete(context.TODO(), deployment, client.PropagationPolicy(metav1.DeletePropagationForeground))
	if err != nil && !errors.IsNotFound((err)) {
		reqLogger.Error(err, "could not delete deployment", "name", utils.RHM_REMOTE_RESOURCE_S3_DEPLOYMENT_NAME)
	}

	return nil, nil
}

=======
>>>>>>> 71fc35c6
// fullUninstall deletes resources created by razee deployment
func (r *ReconcileRazeeDeployment) fullUninstall(
	req *marketplacev1alpha1.RazeeDeployment,
) (reconcile.Result, error) {
	reqLogger := log.WithValues("Request.Namespace", req.Namespace, "Request.Name", req.Name)
	reqLogger.Info("Starting full uninstall of razee")

	reqLogger.Info("Listing parentRRS3")

	if req.Spec.TargetNamespace == nil {
		if req.Status.RazeeJobInstall != nil {
			req.Spec.TargetNamespace = &req.Status.RazeeJobInstall.RazeeNamespace
		} else {
			req.Spec.TargetNamespace = &req.Namespace
		}
	}

<<<<<<< HEAD
	//Remove razee deployments and reconcile if requested
	res, err := r.removeRazeeDeployments(req)
	if res != nil {
		return *res, err
=======
	childRRS3:= marketplacev1alpha1.RemoteResourceS3{}
	err := r.client.Get(context.TODO(), types.NamespacedName{Name: "child", Namespace: *req.Spec.TargetNamespace}, &childRRS3)
	if err != nil && !errors.IsNotFound((err)) {
		reqLogger.Error(err, "could not get resource", "Kind", "RemoteResourceS3")
	}

	if err == nil || err != nil && !errors.IsNotFound(err) {
		reqLogger.Info("Deleteing childRRS3")
		err := r.client.Delete(context.TODO(), &childRRS3)
		if err != nil && !errors.IsNotFound(err) {
			reqLogger.Error(err, "could not delete childRRS3", "Resource", "child")
		}
		return reconcile.Result{RequeueAfter: time.Second * 2}, err
	}

	parentRRS3 := marketplacev1alpha1.RemoteResourceS3{}
	reqLogger.Info("Finding resource : ", "Parent", utils.PARENT_RRS3_RESOURCE_NAME)
	err = r.client.Get(context.TODO(), types.NamespacedName{Name: utils.PARENT_RRS3_RESOURCE_NAME, Namespace: *req.Spec.TargetNamespace}, &parentRRS3)
	if err != nil && !errors.IsNotFound((err)) {
		reqLogger.Error(err, "could not get resource", "Kind", "RemoteResourceS3")
	}

	if err == nil || err != nil && !errors.IsNotFound(err) {
		reqLogger.Info("Deleteing parentRRS3")
		err := r.client.Delete(context.TODO(), &parentRRS3)
		if err != nil && !errors.IsNotFound(err) {
			reqLogger.Error(err, "could not delete parentRRS3", "Resource", utils.PARENT_RRS3_RESOURCE_NAME)
		}
		return reconcile.Result{RequeueAfter: time.Second * 2}, err
>>>>>>> 71fc35c6
	}

	configMaps := []string{
		utils.WATCH_KEEPER_CONFIG_NAME,
		utils.RAZEE_CLUSTER_METADATA_NAME,
		utils.WATCH_KEEPER_LIMITPOLL_NAME,
		utils.WATCH_KEEPER_NON_NAMESPACED_NAME,
		"clustersubscription",
	}
	for _, configMapName := range configMaps {
		configMap := &corev1.ConfigMap{
			ObjectMeta: metav1.ObjectMeta{
				Name:      configMapName,
				Namespace: *req.Spec.TargetNamespace,
			},
		}
		reqLogger.Info("deleting configmap", "name", configMapName)
		err = r.client.Delete(context.TODO(), configMap)
		if err != nil && !errors.IsNotFound((err)) {
			reqLogger.Error(err, "could not delete configmap", "name", configMapName)
		}
	}

	secrets := []string{
		utils.COS_READER_KEY_NAME,
		utils.WATCH_KEEPER_SECRET_NAME,
		"clustersubscription",
	}
	for _, secretName := range secrets {
		secret := &corev1.Secret{
			ObjectMeta: metav1.ObjectMeta{
				Name:      secretName,
				Namespace: *req.Spec.TargetNamespace,
			},
		}
		reqLogger.Info("deleting secret", "name", secretName)
		err = r.client.Delete(context.TODO(), secret)
		if err != nil && !errors.IsNotFound((err)) {
			reqLogger.Error(err, "could not delete secret", "name", secretName)
		}
	}

	deploymentNames := []string{
		utils.RHM_WATCHKEEPER_DEPLOYMENT_NAME,
	}

	for _, deploymentName := range deploymentNames {
		deployment := &appsv1.Deployment{
			ObjectMeta: metav1.ObjectMeta{
				Name:      deploymentName,
				Namespace: *req.Spec.TargetNamespace,
			},
		}
		reqLogger.Info("deleting deployment", "name", deploymentName)
		err = r.client.Delete(context.TODO(), deployment)
		if err != nil && !errors.IsNotFound((err)) {
			reqLogger.Error(err, "could not delete deployment", "name", deploymentName)
		}
	}

	req.SetFinalizers(utils.RemoveKey(req.GetFinalizers(), utils.RAZEE_DEPLOYMENT_FINALIZER))
	err = r.client.Update(context.TODO(), req)
	if err != nil {
		return reconcile.Result{}, err
	}

	reqLogger.Info("Full uninstall of razee is complete")
	return reconcile.Result{}, nil
}

//uninstallLegacyResources deletes resources used by version 1.3 of the operator and below.
func (r *ReconcileRazeeDeployment) uninstallLegacyResources(
	req *marketplacev1alpha1.RazeeDeployment,
) (reconcile.Result, error) {
	reqLogger := log.WithValues("Request.Namespace", req.Namespace, "Request.Name", req.Name)
	reqLogger.Info("Starting legacy uninstall")

	deletePolicy := metav1.DeletePropagationForeground

	foundJob := batch.Job{}
	jobName := types.NamespacedName{
		Name:      utils.RAZEE_DEPLOY_JOB_NAME,
		Namespace: req.Namespace,
	}
	reqLogger.Info("finding legacy install job", "name", jobName)
	err := r.client.Get(context.TODO(), jobName, &foundJob)
	if err == nil || errors.IsNotFound(err) {
		reqLogger.Info("cleaning up install job")
		err = r.client.Delete(context.TODO(), &foundJob, client.PropagationPolicy(deletePolicy))
		if err != nil && !errors.IsNotFound(err) && err.Error() != "resource name may not be empty" {
			reqLogger.Error(err, "cleaning up install job failed")
		}

	}

	customResourceKinds := []string{
		"RemoteResourceS3",
		"RemoteResource",
		"FeatureFlagSetLD",
		"ManagedSet",
		"MustacheTemplate",
		"RemoteResourceS3Decrypt",
	}

	reqLogger.Info("Deleting legacy custom resources")
	for _, customResourceKind := range customResourceKinds {
		customResourceList := &unstructured.UnstructuredList{}
		customResourceList.SetGroupVersionKind(schema.GroupVersionKind{
			Group:   "deploy.razee.io",
			Kind:    customResourceKind,
			Version: "v1alpha2",
		})

		// get custom resources for each crd
		reqLogger.Info("Listing legacy custom resources", "Kind", customResourceKind)
		err = r.client.List(context.TODO(), customResourceList, client.InNamespace(*req.Spec.TargetNamespace))
		if err != nil && !errors.IsNotFound(err) && err.Error() != fmt.Sprintf("no matches for kind %q in version %q", customResourceKind, "deploy.razee.io/v1alpha2") {
			reqLogger.Error(err, "could not list custom resources", "Kind", customResourceKind)
		}

		if err != nil && err.Error() == fmt.Sprintf("no matches for kind %q in version %q", customResourceKind, "deploy.razee.io/v1alpha2") {
			reqLogger.Info("No legacy custom resource found", "Resource Kind", customResourceKind)
		}

		if err == nil {
			for _, cr := range customResourceList.Items {
				reqLogger.Info("Deleteing custom resource", "custom resource", cr)
				err := r.client.Delete(context.TODO(), &cr)
				if err != nil && !errors.IsNotFound(err) {
					reqLogger.Error(err, "could not delete custom resource", "custom resource", cr)
				}
			}
		}
	}

	// sleep 5 seconds to let custom resource deletion complete
	time.Sleep(time.Second * 5)
	serviceAccounts := []string{
		"razeedeploy-sa",
		"watch-keeper-sa",
	}
	for _, saName := range serviceAccounts {
		serviceAccount := &corev1.ServiceAccount{
			ObjectMeta: metav1.ObjectMeta{
				Name:      saName,
				Namespace: *req.Spec.TargetNamespace,
			},
		}
		reqLogger.Info("deleting legacy service account", "name", saName)
		err = r.client.Delete(context.TODO(), serviceAccount, client.PropagationPolicy(deletePolicy))
		if err != nil && !errors.IsNotFound((err)) {
			reqLogger.Error(err, "could not delete service account", "name", saName)
		}
	}

	clusterroles := []string{
		"razeedeploy-admin-cr",
		"redhat-marketplace-razeedeploy",
	}

	for _, clusterRoleNames := range clusterroles {
		clusterRole := &rbacv1.ClusterRole{
			ObjectMeta: metav1.ObjectMeta{
				Name:      clusterRoleNames,
				Namespace: *req.Spec.TargetNamespace,
			},
		}
		reqLogger.Info("deleting legacy cluster role", "name", clusterRoleNames)
		err = r.client.Delete(context.TODO(), clusterRole, client.PropagationPolicy(deletePolicy))
		if err != nil && !errors.IsNotFound((err)) {
			reqLogger.Error(err, "could not delete cluster role", "name", clusterRoleNames)
		}
	}

	deploymentNames := []string{
		"watch-keeper",
		"clustersubscription",
		"featureflagsetld-controller",
		"managedset-controller",
		"mustachetemplate-controller",
		"remoteresource-controller",
		"remoteresources3-controller",
		"remoteresources3decrypt-controller",
	}

	for _, deploymentName := range deploymentNames {
		deployment := &appsv1.Deployment{
			ObjectMeta: metav1.ObjectMeta{
				Name:      deploymentName,
				Namespace: *req.Spec.TargetNamespace,
			},
		}
		reqLogger.Info("deleting legacy deployment", "name", deploymentName)
		err = r.client.Delete(context.TODO(), deployment, client.PropagationPolicy(deletePolicy))
		if err != nil && !errors.IsNotFound((err)) {
			reqLogger.Error(err, "could not delete deployment", "name", deploymentName)
		}
	}

	req.Spec.LegacyUninstallHasRun = ptr.Bool(true)
	err = r.client.Update(context.TODO(), req)
	if err != nil {
		return reconcile.Result{}, err
	}

	reqLogger.Info("Legacy uninstall complete")
	return reconcile.Result{}, nil
}<|MERGE_RESOLUTION|>--- conflicted
+++ resolved
@@ -933,92 +933,6 @@
 	/******************************************************************************
 	Create watch-keeper deployment,rrs3-controller deployment, apply parent rrs3
 	/******************************************************************************/
-<<<<<<< HEAD
-
-	//Only create the razee deployment when it is enabled
-	if rrs3DeploymentEnabled {
-		rrs3Deployment := &appsv1.Deployment{}
-		reqLogger.V(0).Info("Finding Rhm RemoteResourceS3 deployment")
-		err = r.client.Get(context.TODO(), types.NamespacedName{
-			Name:      utils.RHM_REMOTE_RESOURCE_S3_DEPLOYMENT_NAME,
-			Namespace: request.Namespace,
-		}, rrs3Deployment)
-		if err != nil {
-			if errors.IsNotFound(err) {
-				reqLogger.V(0).Info("Creating RemoteResourceS3 deployment")
-				rrs3Deployment = r.makeRemoteResourceS3Deployment(instance)
-
-				if err := controllerutil.SetControllerReference(instance, rrs3Deployment, r.scheme); err != nil {
-					reqLogger.Error(err, "Failed to set controller reference")
-					return reconcile.Result{}, err
-				}
-
-				err = r.client.Create(context.TODO(), rrs3Deployment)
-				if err != nil {
-					reqLogger.Error(err, "Failed to create RemoteResourceS3 deployment on cluster")
-					return reconcile.Result{}, err
-				}
-				reqLogger.Info("RemoteResourceS3 deployment created successfully")
-
-				message := "RemoteResourceS3 deployment install finished"
-				instance.Status.Conditions.SetCondition(status.Condition{
-					Type:    marketplacev1alpha1.ConditionInstalling,
-					Status:  corev1.ConditionTrue,
-					Reason:  marketplacev1alpha1.ReasonRhmRemoteResourceS3DeploymentStart,
-					Message: message,
-				})
-
-				//Deployment is enabled - update status
-				message = "RemoteResourceS3 deployment enabled"
-				instance.Status.Conditions.SetCondition(status.Condition{
-					Type:    marketplacev1alpha1.ConditionEnabled,
-					Status:  corev1.ConditionTrue,
-					Reason:  marketplacev1alpha1.ReasonRhmRemoteResourceS3DeploymentEnabled,
-					Message: message,
-				})
-
-				_ = r.client.Status().Update(context.TODO(), instance)
-
-				return reconcile.Result{Requeue: true}, nil
-
-			} else {
-				reqLogger.Error(err, "Failed to get RemoteResourceS3 deployment from Cluster")
-				return reconcile.Result{}, err
-			}
-		}
-
-		//Reconcile any updates
-		latestRemoteResourcesDeployment := r.makeRemoteResourceS3Deployment(instance)
-		updatedRemoteResourcesDeployment := rrs3Deployment.DeepCopy()
-
-		for k, v := range latestRemoteResourcesDeployment.Labels {
-			if v2, ok := updatedRemoteResourcesDeployment.Labels[k]; !ok || v != v2 {
-				updatedRemoteResourcesDeployment.ObjectMeta.Labels[k] = v
-			}
-		}
-
-		for k, v := range latestRemoteResourcesDeployment.Annotations {
-			if v2, ok := updatedRemoteResourcesDeployment.Annotations[k]; !ok || v != v2 {
-				updatedRemoteResourcesDeployment.ObjectMeta.Annotations[k] = v
-			}
-		}
-
-		updatedRemoteResourcesDeployment.Spec.Template.Spec.Containers = latestRemoteResourcesDeployment.Spec.Template.Spec.Containers
-		updatedRemoteResourcesDeployment.Spec.Template.Spec.Volumes = latestRemoteResourcesDeployment.Spec.Template.Spec.Volumes
-
-		if update, whatchanged := utils.DeploymentNeedsUpdate(*rrs3Deployment, *updatedRemoteResourcesDeployment); update {
-			reqLogger.Info("Change detected on resource", latestRemoteResourcesDeployment.GetName(), "update", "change", whatchanged)
-
-			reqLogger.Info("Updating resource", "resource: ", utils.RHM_REMOTE_RESOURCE_S3_DEPLOYMENT_NAME)
-			err = r.client.Update(context.TODO(), updatedRemoteResourcesDeployment)
-			if err != nil {
-				reqLogger.Info("Failed to update resource", "resource", utils.RHM_REMOTE_RESOURCE_S3_DEPLOYMENT_NAME)
-				return reconcile.Result{}, err
-			}
-			reqLogger.Info("Resource updated successfully", "resource", utils.RHM_REMOTE_RESOURCE_S3_DEPLOYMENT_NAME)
-			return reconcile.Result{Requeue: true}, nil
-		}
-=======
 	rrs3Deployment := &appsv1.Deployment{}
 	reqLogger.V(0).Info("Finding Rhm RemoteResourceS3 deployment")
 
@@ -1027,85 +941,26 @@
 		Patcher: patch.RHMDefaultPatcher,
 	}
 
-	if result, _ := cc.Do(context.TODO(),
-		HandleResult(
-			manifests.CreateOrUpdateFactoryItemAction(
-				rrs3Deployment,
-				func() (runtime.Object, error) {
-					return factory.NewRemoteResourceS3Deployment(instance), nil
-				},
-				args,
+	if rrs3DeploymentEnabled {
+		if result, _ := cc.Do(context.TODO(),
+			HandleResult(
+				manifests.CreateOrUpdateFactoryItemAction(
+					rrs3Deployment,
+					func() (runtime.Object, error) {
+						return factory.NewRemoteResourceS3Deployment(instance), nil
+					},
+					args,
+				),
+				OnError(ReturnWithError(emperrors.New("failed to great remote resources3"))),
 			),
-			OnError(ReturnWithError(emperrors.New("failed to great remote resources3"))),
-		),
-	); !result.Is(Continue) {
-		reqLogger.Info("returing result", "result", *result)
-		return result.Return()
->>>>>>> 71fc35c6
+		); !result.Is(Continue) {
+			reqLogger.Info("returing result", "result", *result)
+			return result.Return()
+		}
 	}
 
 	watchKeeperDeployment := &appsv1.Deployment{}
 	reqLogger.V(0).Info("Finding watch-keeper deployment")
-<<<<<<< HEAD
-	err = r.client.Get(context.TODO(), types.NamespacedName{
-		Name:      utils.RHM_WATCHKEEPER_DEPLOYMENT_NAME,
-		Namespace: request.Namespace,
-	}, watchKeeperDeployment)
-	if err != nil {
-		if errors.IsNotFound(err) {
-
-			reqLogger.V(0).Info("Creating watch-keeper deployment")
-			watchKeeperDeployment = r.makeWatchKeeperDeployment(instance)
-			if err := controllerutil.SetControllerReference(instance, watchKeeperDeployment, r.scheme); err != nil {
-				reqLogger.Error(err, "Failed to set controller reference")
-				return reconcile.Result{}, err
-			}
-
-			err = r.client.Create(context.TODO(), watchKeeperDeployment)
-			if err != nil {
-				reqLogger.Error(err, "Failed to create watch-keeper deployment on cluster")
-				return reconcile.Result{}, err
-			}
-			reqLogger.Info("watch-keeper deployment created successfully")
-
-			message := "watch-keeper install finished"
-			instance.Status.Conditions.SetCondition(status.Condition{
-				Type:    marketplacev1alpha1.ConditionInstalling,
-				Status:  corev1.ConditionTrue,
-				Reason:  marketplacev1alpha1.ReasonWatchKeeperDeploymentStart,
-				Message: message,
-			})
-
-			_ = r.client.Status().Update(context.TODO(), instance)
-
-			return reconcile.Result{Requeue: true}, nil
-		} else {
-			reqLogger.Error(err, "Failed to get RemoteResourceS3 from Cluster")
-			return reconcile.Result{}, err
-		}
-	}
-
-	latestWatchKeeperDeployment := r.makeWatchKeeperDeployment(instance)
-	updatedWatchKeeperDeployment := watchKeeperDeployment.DeepCopy()
-
-	for k, v := range latestWatchKeeperDeployment.Labels {
-		if v2, ok := updatedWatchKeeperDeployment.Labels[k]; !ok || v != v2 {
-			updatedWatchKeeperDeployment.ObjectMeta.Labels[k] = v
-		}
-	}
-
-	for k, v := range latestWatchKeeperDeployment.Annotations {
-		if v2, ok := updatedWatchKeeperDeployment.Annotations[k]; !ok || v != v2 {
-			updatedWatchKeeperDeployment.ObjectMeta.Annotations[k] = v
-		}
-	}
-
-	if err := controllerutil.SetControllerReference(instance, updatedWatchKeeperDeployment, r.scheme); err != nil {
-		reqLogger.Error(err, "Failed to set controller reference")
-		return reconcile.Result{}, err
-	}
-=======
->>>>>>> 71fc35c6
 
 	if result, _ := cc.Do(context.TODO(),
 		HandleResult(
@@ -1533,244 +1388,6 @@
 	}
 }
 
-<<<<<<< HEAD
-func (r *ReconcileRazeeDeployment) makeWatchKeeperDeployment(instance *marketplacev1alpha1.RazeeDeployment) *appsv1.Deployment {
-	rep := ptr.Int32(1)
-	return &appsv1.Deployment{
-		ObjectMeta: metav1.ObjectMeta{
-			Name:      utils.RHM_WATCHKEEPER_DEPLOYMENT_NAME,
-			Namespace: *instance.Spec.TargetNamespace,
-			Labels: map[string]string{
-				"razee/watch-resource": "lite",
-			},
-		},
-		Spec: appsv1.DeploymentSpec{
-			Replicas: rep,
-			Selector: &metav1.LabelSelector{
-				MatchLabels: map[string]string{
-					"app":      utils.RHM_WATCHKEEPER_DEPLOYMENT_NAME,
-					"owned-by": "marketplace.redhat.com-razee",
-				},
-			},
-			Strategy: appsv1.DeploymentStrategy{
-				Type: "RollingUpdate",
-			},
-			Template: corev1.PodTemplateSpec{
-				ObjectMeta: metav1.ObjectMeta{
-					Labels: map[string]string{
-						"app":                  utils.RHM_WATCHKEEPER_DEPLOYMENT_NAME,
-						"razee/watch-resource": "lite",
-						"owned-by":             "marketplace.redhat.com-razee",
-					},
-					Name: utils.RHM_WATCHKEEPER_DEPLOYMENT_NAME,
-				},
-				Spec: corev1.PodSpec{
-					ServiceAccountName: "redhat-marketplace-watch-keeper",
-					Containers: []corev1.Container{
-						{
-							Image: r.opts.RhmWatchKeeperImage,
-							Resources: corev1.ResourceRequirements{
-								Limits: corev1.ResourceList{
-									corev1.ResourceCPU:    resource.MustParse("400m"),
-									corev1.ResourceMemory: resource.MustParse("500Mi"),
-								},
-								Requests: corev1.ResourceList{
-									corev1.ResourceCPU:    resource.MustParse("50m"),
-									corev1.ResourceMemory: resource.MustParse("100Mi"),
-								},
-							},
-							Env: []corev1.EnvVar{
-								{
-									Name: "NAMESPACE",
-									ValueFrom: &corev1.EnvVarSource{
-										FieldRef: &corev1.ObjectFieldSelector{
-											FieldPath:  "metadata.namespace",
-											APIVersion: "v1",
-										},
-									},
-								},
-								{
-									Name:  "NODE_ENV",
-									Value: "production",
-								},
-							},
-							ImagePullPolicy: corev1.PullAlways,
-							Name:            "watch-keeper",
-							LivenessProbe: &corev1.Probe{
-								Handler: corev1.Handler{
-									Exec: &corev1.ExecAction{
-										Command: []string{"sh/liveness.sh"},
-									},
-								},
-								InitialDelaySeconds: 600,
-								PeriodSeconds:       300,
-								TimeoutSeconds:      30,
-								SuccessThreshold:    1,
-								FailureThreshold:    1,
-							},
-							VolumeMounts: []corev1.VolumeMount{
-								{
-									Name:      utils.WATCH_KEEPER_CONFIG_NAME,
-									MountPath: "/home/node/envs/watch-keeper-config",
-								},
-								{
-									Name:      utils.WATCH_KEEPER_SECRET_NAME,
-									MountPath: "/home/node/envs/watch-keeper-secret",
-								},
-							},
-						},
-					},
-					Volumes: []corev1.Volume{
-						{
-							Name: utils.WATCH_KEEPER_CONFIG_NAME,
-							VolumeSource: corev1.VolumeSource{
-								ConfigMap: &corev1.ConfigMapVolumeSource{
-									LocalObjectReference: corev1.LocalObjectReference{
-										Name: utils.WATCH_KEEPER_CONFIG_NAME,
-									},
-									DefaultMode: ptr.Int32(0400),
-									Optional:    ptr.Bool(false),
-								},
-							},
-						},
-						{
-							Name: utils.WATCH_KEEPER_SECRET_NAME,
-							VolumeSource: corev1.VolumeSource{
-								Secret: &corev1.SecretVolumeSource{
-									SecretName:  utils.WATCH_KEEPER_SECRET_NAME,
-									DefaultMode: ptr.Int32(0400),
-									Optional:    ptr.Bool(false),
-								},
-							},
-						},
-					},
-				},
-			},
-		},
-	}
-}
-
-// TODO: use factory
-func (r *ReconcileRazeeDeployment) makeRemoteResourceS3Deployment(instance *marketplacev1alpha1.RazeeDeployment) *appsv1.Deployment {
-	rep := ptr.Int32(1)
-	return &appsv1.Deployment{
-		ObjectMeta: metav1.ObjectMeta{
-			Name:      utils.RHM_REMOTE_RESOURCE_S3_DEPLOYMENT_NAME,
-			Namespace: *instance.Spec.TargetNamespace,
-			Labels: map[string]string{
-				"razee/watch-resource": "lite",
-			},
-		},
-		Spec: appsv1.DeploymentSpec{
-			Replicas: rep,
-			Selector: &metav1.LabelSelector{
-				MatchLabels: map[string]string{
-					"app":      utils.RHM_REMOTE_RESOURCE_S3_DEPLOYMENT_NAME,
-					"owned-by": "marketplace.redhat.com-razee",
-				},
-			},
-			Strategy: appsv1.DeploymentStrategy{
-				Type: "RollingUpdate",
-			},
-			Template: corev1.PodTemplateSpec{
-				ObjectMeta: metav1.ObjectMeta{
-					Labels: map[string]string{
-						"app":                  utils.RHM_REMOTE_RESOURCE_S3_DEPLOYMENT_NAME,
-						"razee/watch-resource": "lite",
-						"owned-by":             "marketplace.redhat.com-razee",
-					},
-					Name: utils.RHM_REMOTE_RESOURCE_S3_DEPLOYMENT_NAME,
-				},
-				Spec: corev1.PodSpec{
-					ServiceAccountName: "redhat-marketplace-remoteresources3deployment",
-					Containers: []corev1.Container{
-						{
-							Image: r.opts.RhmRRS3DeploymentImage,
-							Resources: corev1.ResourceRequirements{
-								Limits: corev1.ResourceList{
-									corev1.ResourceCPU:    resource.MustParse("100m"),
-									corev1.ResourceMemory: resource.MustParse("200Mi"),
-								},
-								Requests: corev1.ResourceList{
-									corev1.ResourceCPU:    resource.MustParse("40m"),
-									corev1.ResourceMemory: resource.MustParse("75Mi"),
-								},
-							},
-							Env: []corev1.EnvVar{
-								{
-									Name: "CRD_WATCH_TIMEOUT_SECONDS",
-									ValueFrom: &corev1.EnvVarSource{
-										ConfigMapKeyRef: &corev1.ConfigMapKeySelector{
-											LocalObjectReference: corev1.LocalObjectReference{
-												Name: "razeedeploy-overrides",
-											},
-											Key:      "CRD_WATCH_TIMEOUT_SECONDS",
-											Optional: ptr.Bool(true),
-										},
-									},
-								},
-								{
-									Name:  "GROUP",
-									Value: "marketplace.redhat.com",
-								},
-								{
-									Name:  "VERSION",
-									Value: "v1alpha1",
-								},
-							},
-							ImagePullPolicy: corev1.PullAlways,
-							Name:            utils.RHM_REMOTE_RESOURCE_S3_DEPLOYMENT_NAME,
-							LivenessProbe: &corev1.Probe{
-								Handler: corev1.Handler{
-									Exec: &corev1.ExecAction{
-										Command: []string{"sh/liveness.sh"},
-									},
-								},
-								InitialDelaySeconds: 30,
-								PeriodSeconds:       150,
-								TimeoutSeconds:      30,
-								FailureThreshold:    1,
-							},
-							VolumeMounts: []corev1.VolumeMount{
-								{
-									MountPath: "/usr/src/app/download-cache",
-									Name:      "cache-volume",
-								},
-								{
-									MountPath: "/usr/src/app/config",
-									Name:      "razeedeploy-config",
-								},
-							},
-						},
-					},
-					Volumes: []corev1.Volume{
-						{
-							Name: "cache-volume",
-							VolumeSource: corev1.VolumeSource{
-								EmptyDir: &corev1.EmptyDirVolumeSource{
-									Medium: corev1.StorageMediumDefault,
-								},
-							},
-						},
-						{
-							Name: "razeedeploy-config",
-							VolumeSource: corev1.VolumeSource{
-								ConfigMap: &corev1.ConfigMapVolumeSource{
-									LocalObjectReference: corev1.LocalObjectReference{
-										Name: "razeedeploy-config",
-									},
-									DefaultMode: ptr.Int32(420),
-									Optional:    ptr.Bool(true),
-								},
-							},
-						},
-					},
-				},
-			},
-		},
-	}
-}
-
 //Undeploy the razee deployment and parent
 func (r *ReconcileRazeeDeployment) removeRazeeDeployments(
 	req *marketplacev1alpha1.RazeeDeployment,
@@ -1809,8 +1426,6 @@
 	return nil, nil
 }
 
-=======
->>>>>>> 71fc35c6
 // fullUninstall deletes resources created by razee deployment
 func (r *ReconcileRazeeDeployment) fullUninstall(
 	req *marketplacev1alpha1.RazeeDeployment,
@@ -1828,13 +1443,7 @@
 		}
 	}
 
-<<<<<<< HEAD
-	//Remove razee deployments and reconcile if requested
-	res, err := r.removeRazeeDeployments(req)
-	if res != nil {
-		return *res, err
-=======
-	childRRS3:= marketplacev1alpha1.RemoteResourceS3{}
+	childRRS3 := marketplacev1alpha1.RemoteResourceS3{}
 	err := r.client.Get(context.TODO(), types.NamespacedName{Name: "child", Namespace: *req.Spec.TargetNamespace}, &childRRS3)
 	if err != nil && !errors.IsNotFound((err)) {
 		reqLogger.Error(err, "could not get resource", "Kind", "RemoteResourceS3")
@@ -1863,7 +1472,6 @@
 			reqLogger.Error(err, "could not delete parentRRS3", "Resource", utils.PARENT_RRS3_RESOURCE_NAME)
 		}
 		return reconcile.Result{RequeueAfter: time.Second * 2}, err
->>>>>>> 71fc35c6
 	}
 
 	configMaps := []string{
