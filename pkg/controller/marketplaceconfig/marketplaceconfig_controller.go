package marketplaceconfig

import (
	"context"

	opsrcv1 "github.com/operator-framework/operator-marketplace/pkg/apis/operators/v1"
	pflag "github.com/spf13/pflag"
	"github.com/spf13/viper"
	marketplacev1alpha1 "github.ibm.com/symposium/redhat-marketplace-operator/pkg/apis/marketplace/v1alpha1"
	"github.ibm.com/symposium/redhat-marketplace-operator/pkg/utils"
	appsv1 "k8s.io/api/apps/v1"
	corev1 "k8s.io/api/core/v1"
	"k8s.io/apimachinery/pkg/api/errors"
	metav1 "k8s.io/apimachinery/pkg/apis/meta/v1"
	"k8s.io/apimachinery/pkg/runtime"
	"k8s.io/apimachinery/pkg/types"
	istr "k8s.io/apimachinery/pkg/util/intstr"
	"sigs.k8s.io/controller-runtime/pkg/client"
	"sigs.k8s.io/controller-runtime/pkg/controller"
	"sigs.k8s.io/controller-runtime/pkg/controller/controllerutil"
	"sigs.k8s.io/controller-runtime/pkg/handler"
	logf "sigs.k8s.io/controller-runtime/pkg/log"
	"sigs.k8s.io/controller-runtime/pkg/manager"
	"sigs.k8s.io/controller-runtime/pkg/reconcile"
	"sigs.k8s.io/controller-runtime/pkg/source"
)

const (
	CSCFinalizer                    = "finalizer.MarketplaceConfigs.operators.coreos.com"
<<<<<<< HEAD
	OPSRC_NAME                      = "redhat-redhat-marketplace-operators"
=======
>>>>>>> 12d6b32e
	RELATED_IMAGE_MARKETPLACE_AGENT = "RELATED_IMAGE_MARKETPLACE_AGENT"
	DEFAULT_IMAGE_MARKETPLACE_AGENT = "marketplace-agent:latest"
)

var (
	log                      = logf.Log.WithName("controller_marketplaceconfig")
	marketplaceConfigFlagSet *pflag.FlagSet
)

// Init declares our FlagSet for the MarketplaceConfig
// Currently only has 1 set of flags for setting the Image
func init() {
	marketplaceConfigFlagSet = pflag.NewFlagSet("marketplaceconfig", pflag.ExitOnError)
	marketplaceConfigFlagSet.String(
		"related-image-operator-agent",
		utils.Getenv(RELATED_IMAGE_MARKETPLACE_AGENT, DEFAULT_IMAGE_MARKETPLACE_AGENT),
		"Image for marketplaceConfig")
	marketplaceConfigFlagSet.Bool(
		"autoinstall",
		true,
		"True or false: auto install the remaining components?",
	)
}

// FlagSet returns our FlagSet
func FlagSet() *pflag.FlagSet {
	return marketplaceConfigFlagSet
}

/**
* USER ACTION REQUIRED: This is a scaffold file intended for the user to modify with their own Controller
* business logic.  Delete these comments after modifying this file.*
 */

// Add creates a new MarketplaceConfig Controller and adds it to the Manager. The Manager will set fields on the Controller
// and Start it when the Manager is Started.
func Add(mgr manager.Manager) error {
	return add(mgr, newReconciler(mgr))
}

// newReconciler returns a new reconcile.Reconciler
func newReconciler(mgr manager.Manager) reconcile.Reconciler {
	return &ReconcileMarketplaceConfig{client: mgr.GetClient(), scheme: mgr.GetScheme()}
}

// add adds a new Controller to mgr with r as the reconcile.Reconciler
func add(mgr manager.Manager, r reconcile.Reconciler) error {
	// Create a new controller
	c, err := controller.New("marketplaceconfig-controller", mgr, controller.Options{Reconciler: r})
	if err != nil {
		return err
	}

	// Watch for changes to primary resource MarketplaceConfig
	err = c.Watch(&source.Kind{Type: &marketplacev1alpha1.MarketplaceConfig{}}, &handler.EnqueueRequestForObject{})
	if err != nil {
		return err
	}

	// TODO(user): Modify this to be the types you create that are owned by the primary resource
	// Watch for changes to secondary resource Pods and requeue the owner MarketplaceConfig
	err = c.Watch(&source.Kind{Type: &corev1.Pod{}}, &handler.EnqueueRequestForOwner{
		IsController: true,
		OwnerType:    &marketplacev1alpha1.MarketplaceConfig{},
	})
	if err != nil {
		return err
	}

	// watch operator source and requeue the owner MarketplaceConfig
	err = c.Watch(&source.Kind{Type: &opsrcv1.OperatorSource{}}, &handler.EnqueueRequestForOwner{
		IsController: true,
		OwnerType:    &marketplacev1alpha1.MarketplaceConfig{},
	})
	if err != nil {
		return err
	}

	return nil
}

// blank assignment to verify that ReconcileMarketplaceConfig implements reconcile.Reconciler
var _ reconcile.Reconciler = &ReconcileMarketplaceConfig{}

// ReconcileMarketplaceConfig reconciles a MarketplaceConfig object
type ReconcileMarketplaceConfig struct {
	// This client, initialized using mgr.Client() above, is a split client
	// that reads objects from the cache and writes to the apiserver
	client client.Client
	scheme *runtime.Scheme
}

// Reconcile reads that state of the cluster for a MarketplaceConfig object and makes changes based on the state read
// and what is in the MarketplaceConfig.Spec
// TODO(user): Modify this Reconcile function to implement your Controller logic.
// Note:
// The Controller will requeue the Request to be processed again if the returned error is non-nil or
// Result.Requeue is true, otherwise upon completion it will remove the work from the queue.
func (r *ReconcileMarketplaceConfig) Reconcile(request reconcile.Request) (reconcile.Result, error) {
	reqLogger := log.WithValues("Request.Namespace", request.Namespace, "Request.Name", request.Name)
	reqLogger.Info("Reconciling MarketplaceConfig")

	// Fetch the MarketplaceConfig instance
	marketplaceConfig := &marketplacev1alpha1.MarketplaceConfig{}
	err := r.client.Get(context.TODO(), request.NamespacedName, marketplaceConfig)
	if err != nil {
		if errors.IsNotFound(err) {
			// Request object not found, could have been deleted after reconcile request.
			// Owned objects are automatically garbage collected. For additional cleanup logic use finalizers.
			// Return and don't requeue
			reqLogger.Info("Resource not found. Ignoring since object must be deleted")
			return reconcile.Result{}, nil
		}
		// Error reading the object - requeue the request.
		reqLogger.Error(err, "Failed to get MarketplaceConfig")
		return reconcile.Result{}, err
	}

	// Check if deployment exists, otherwise create a new one
	found := &appsv1.Deployment{}
	err = r.client.Get(context.TODO(), types.NamespacedName{Name: marketplaceConfig.Name, Namespace: marketplaceConfig.Namespace}, found)
	if err != nil && errors.IsNotFound(err) {

		// Define a new deployment
		dep := r.deploymentForMarketplaceConfig(marketplaceConfig)
		reqLogger.Info("Creating a new Deployment", "Deployment.Namespace", dep.Namespace, "Deployment.Name", dep.Name)
		err = r.client.Create(context.TODO(), dep)
		// Error creating deployment - requeue the request
		if err != nil {
			reqLogger.Error(err, "Failed to create new Deployment", "Deployment.Namespace", dep.Namespace, "Deployment.Name", dep.Name)
			return reconcile.Result{}, err
		}
		// Deployment created successfully - return and requeue
		return reconcile.Result{Requeue: true}, nil
	} else if err != nil {
		// Could not get delpoyment
		reqLogger.Error(err, "Failed to get Deployment")
		return reconcile.Result{}, err
	}

	if err = controllerutil.SetControllerReference(marketplaceConfig, found, r.scheme); err != nil {
		return reconcile.Result{}, err
	}

	reqLogger.Info("deployment created")

	// Ensure deployment size is the same as spec
	size := marketplaceConfig.Spec.Size
	if *found.Spec.Replicas != size {
		found.Spec.Replicas = &size
		err = r.client.Update(context.TODO(), found)
		// Failed to update deployment
		if err != nil {
			reqLogger.Error(err, "Failed to update Deployment", "Deployment.Namespace", found.Namespace, "Deployment.Name", found.Name)
			return reconcile.Result{}, err
		}
		//Spec updated - return and requeue
		return reconcile.Result{Requeue: true}, nil
	}

	// Check if operator source exists, or create a new one
	foundOpSrc := &opsrcv1.OperatorSource{}
	err = r.client.Get(context.TODO(), types.NamespacedName{
		Name:      utils.OPSRC_NAME,
		Namespace: utils.OPERATOR_MKTPLACE_NS},
		foundOpSrc)
	if err != nil && errors.IsNotFound(err) {
		// Define a new operator source
		newOpSrc := utils.BuildNewOpSrc()
		reqLogger.Info("Creating a new opsource")
		err = r.client.Create(context.TODO(), newOpSrc)
		if err != nil {
			reqLogger.Error(err, "Failed to create an OperatorSource.", "OperatorSource.Namespace ", newOpSrc.Namespace, "OperatorSource.Name", newOpSrc.Name)
			return reconcile.Result{}, err
		}
		// Operator Source created successfully - return and requeue
		newOpSrc.ForceUpdate()
		return reconcile.Result{Requeue: true}, nil
	} else if err != nil {
		// Could not get Operator Source
		reqLogger.Error(err, "Failed to get OperatorSource")
		return reconcile.Result{}, err
	}

	reqLogger.Info("Found opsource")

	// If auto-install is true MarketplaceConfig should create RazeeDeployment CR and MeterBase CR
	autoinstall := viper.GetBool("autoinstall")
	if autoinstall {
		reqLogger.Info("auto installing crs")

		//Check if RazeeDeployment exists, if not create one
		foundRazee := &marketplacev1alpha1.RazeeDeployment{}
		err = r.client.Get(context.TODO(), types.NamespacedName{Name: utils.RAZEE_NAME, Namespace: marketplaceConfig.Namespace}, foundRazee)
		if err != nil && errors.IsNotFound(err) {
			newRazeeCrd := utils.BuildRazeeCr(marketplaceConfig.Namespace)
			reqLogger.Info("creating razee cr")
			err = r.client.Create(context.TODO(), newRazeeCrd)
			if err != nil {
				reqLogger.Error(err, "Failed to create a new RazeeDeployment CR.")
				return reconcile.Result{}, err
			}
			return reconcile.Result{Requeue: true}, nil
		} else if err != nil {
			reqLogger.Error(err, "Failed to get RazeeDeployment CR")
			return reconcile.Result{}, err
		}
		// Sets the owner for foundRazee
		if err = controllerutil.SetControllerReference(marketplaceConfig, foundRazee, r.scheme); err != nil {
			return reconcile.Result{}, err
		}

		reqLogger.Info("found razee")

		// Check if MeterBase exists, if not create one
		foundMeterBase := &marketplacev1alpha1.MeterBase{}
		err = r.client.Get(context.TODO(), types.NamespacedName{Name: utils.METERBASE_NAME, Namespace: marketplaceConfig.Namespace}, foundMeterBase)
		if err != nil && errors.IsNotFound(err) {
			newMeterBaseCr := utils.BuildMeterBaseCr(marketplaceConfig.Namespace)
			reqLogger.Info("creating meterbase")
			err = r.client.Create(context.TODO(), newMeterBaseCr)
			if err != nil {
				reqLogger.Error(err, "Failed to create a new MeterBase CR.")
				return reconcile.Result{}, err
			}
			return reconcile.Result{Requeue: true}, nil
		} else if err != nil {
			reqLogger.Error(err, "Failed to get MeterBase CR")
			return reconcile.Result{}, err
		}
		// Sets the owner for MeterBase
		if err = controllerutil.SetControllerReference(marketplaceConfig, foundMeterBase, r.scheme); err != nil {
			return reconcile.Result{}, err
		}

		reqLogger.Info("found meterbase")
	}

	reqLogger.Info("reconciling finished")
	return reconcile.Result{}, nil
}

// deploymentForMarketplaceConfig will return a marketplaceConfig Deployment object
func (r *ReconcileMarketplaceConfig) deploymentForMarketplaceConfig(m *marketplacev1alpha1.MarketplaceConfig) *appsv1.Deployment {
	ls := labelsForMarketplaceConfig(m.Name)
	replicas := m.Spec.Size

	image := viper.GetString("related-image-operator-agent")

	dep := &appsv1.Deployment{
		ObjectMeta: metav1.ObjectMeta{
			Name:      m.Name,
			Namespace: m.Namespace,
			Labels:    ls,
		},
		Spec: appsv1.DeploymentSpec{
			Replicas: &replicas,
			Selector: &metav1.LabelSelector{
				MatchLabels: ls,
			},
			Template: corev1.PodTemplateSpec{
				ObjectMeta: metav1.ObjectMeta{
					Labels: ls,
				},
				Spec: corev1.PodSpec{
					Containers: []corev1.Container{{
						Image:           image,
						Name:            "marketconfig",
						ImagePullPolicy: "IfNotPresent",
						//TODO: After merge, can use utils, for probs instead
						LivenessProbe: &corev1.Probe{
							Handler: corev1.Handler{
								HTTPGet: &corev1.HTTPGetAction{
									Path:   "/v1/check/healthz",
									Port:   istr.FromInt(8080),
									Scheme: "HTTP",
								},
							},
							InitialDelaySeconds: 3,
							TimeoutSeconds:      1,
							PeriodSeconds:       3,
							SuccessThreshold:    1,
							FailureThreshold:    3,
						},
						Ports: []corev1.ContainerPort{{
							ContainerPort: 8080,
						}},
					}},
				},
			},
		},
	}
	return dep
}

// labelsForMarketplaceConfig returs the labels for selecting the resources
// belonging to the given marketplaceConfig custom resource name
func labelsForMarketplaceConfig(name string) map[string]string {
	return map[string]string{"app": "marketplaceconfig", "marketplaceconfig_cr": name}
}<|MERGE_RESOLUTION|>--- conflicted
+++ resolved
@@ -3,6 +3,7 @@
 import (
 	"context"
 
+	opsrcApi "github.com/operator-framework/operator-marketplace/pkg/apis"
 	opsrcv1 "github.com/operator-framework/operator-marketplace/pkg/apis/operators/v1"
 	pflag "github.com/spf13/pflag"
 	"github.com/spf13/viper"
@@ -27,10 +28,7 @@
 
 const (
 	CSCFinalizer                    = "finalizer.MarketplaceConfigs.operators.coreos.com"
-<<<<<<< HEAD
 	OPSRC_NAME                      = "redhat-redhat-marketplace-operators"
-=======
->>>>>>> 12d6b32e
 	RELATED_IMAGE_MARKETPLACE_AGENT = "RELATED_IMAGE_MARKETPLACE_AGENT"
 	DEFAULT_IMAGE_MARKETPLACE_AGENT = "marketplace-agent:latest"
 )
