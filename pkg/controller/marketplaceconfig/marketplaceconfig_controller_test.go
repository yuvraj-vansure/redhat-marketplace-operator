package marketplaceconfig

import (
	"context"
	"testing"

	opsrcApi "github.com/operator-framework/operator-marketplace/pkg/apis"
	opsrcv1 "github.com/operator-framework/operator-marketplace/pkg/apis/operators/v1"
	"github.com/spf13/viper"
<<<<<<< HEAD
	marketplacev1alpha1 "github.ibm.com/symposium/redhat-marketplace-operator/pkg/apis/marketplace/v1alpha1"

=======
	marketplacev1alpha1 "github.ibm.com/symposium/marketplace-operator/pkg/apis/marketplace/v1alpha1"
	"github.ibm.com/symposium/marketplace-operator/pkg/utils"
>>>>>>> 12d6b32e
	appsv1 "k8s.io/api/apps/v1"
	metav1 "k8s.io/apimachinery/pkg/apis/meta/v1"
	"k8s.io/apimachinery/pkg/runtime"
	"k8s.io/apimachinery/pkg/types"
	"k8s.io/client-go/kubernetes/scheme"
	"sigs.k8s.io/controller-runtime/pkg/client/fake"
	"sigs.k8s.io/controller-runtime/pkg/reconcile"
	logf "sigs.k8s.io/controller-runtime/pkg/runtime/log"
)

func TestMarketplaceConfigController(t *testing.T) {
	// Set the logger to development mode for verbose logs.
	logf.SetLogger(logf.ZapLogger(true))

	viper.Set("assets", "../../../assets")
	viper.Set("autoinstall", true)

	var (
<<<<<<< HEAD
		opsrcName       = "redhat-redhat-marketplace-operators"
		name            = "markeplaceconfig"
		namespace       = "redhat-marketplace-operator"
		replicas  int32 = 1
=======
		name                = "markeplaceconfig"
		opsrcName           = "redhat-marketplace-operators"
		razeeName           = "rhm-marketplaceconfig-razeedeployment"
		meterBaseName       = "rhm-marketplaceconfig-meterbase"
		namespace           = "redhat-marketplace-operator"
		replicas      int32 = 1
>>>>>>> 12d6b32e
	)

	// Declare resources
	marketplaceconfig := buildMarketplaceConfigCR(name, namespace, replicas)
	opsrc := utils.BuildNewOpSrc()
	razeedeployment := utils.BuildRazeeCr(namespace)
	meterbase := utils.BuildMeterBaseCr(namespace)

	// Objects to track in the fake client.
	objs := []runtime.Object{
		marketplaceconfig,
	}

	// Register operator types with the runtime scheme.
	s := scheme.Scheme

	// Add schemes
	if err := opsrcApi.AddToScheme(s); err != nil {
		t.Fatalf("Unable to add OperatorSource Scheme: (%v)", err)
	}
	s.AddKnownTypes(marketplacev1alpha1.SchemeGroupVersion, marketplaceconfig)
	s.AddKnownTypes(marketplacev1alpha1.SchemeGroupVersion, razeedeployment)
	s.AddKnownTypes(marketplacev1alpha1.SchemeGroupVersion, meterbase)
	// Create a fake client to mock API calls.
	cl := fake.NewFakeClient(objs...)
	// Create a ReconcileMeterBase object with the scheme and fake client.
	r := &ReconcileMarketplaceConfig{client: cl, scheme: s}

	// Mock request to simulate Reconcile() being called on an event for a
	// watched resource .
	req := reconcile.Request{
		NamespacedName: types.NamespacedName{
			Name:      name,
			Namespace: namespace,
		},
	}
	res, err := r.Reconcile(req)
	if err != nil {
		t.Fatalf("reconcile: (%v)", err)
	}

	// Check the result of reconciliation to make sure it has the desired state.
	if !res.Requeue {
		t.Error("reconcile did not requeue request as expected")
	}
	// Check if Deployment has been created and has the correct size.
	dep := &appsv1.Deployment{}
	err = cl.Get(context.TODO(), req.NamespacedName, dep)
	if err != nil {
		t.Fatalf("get deployment: (%v)", err)
	}
	// Check the result of reconciliation to make sure it has the desired state.
	if !res.Requeue {
		t.Error("reconcile did not requeue request as expected")
	}

	//Reconcile again so Reconcile() checks pods and updates the MarketplaceConfig
	//resources' Status.
	res, err = r.Reconcile(req)
	if err != nil {
		t.Fatalf("reconcile: (%v)", err)
	}
	if res != (reconcile.Result{Requeue: true}) {
		t.Error("reconcile did not requeue request as expected")
	}
	// Get the updated MarketplaceConfig object.
	marketplaceconfig = &marketplacev1alpha1.MarketplaceConfig{}
	err = r.client.Get(context.TODO(), req.NamespacedName, marketplaceconfig)
	if err != nil {
		t.Errorf("get marketplaceConfig: (%v)", err)
	}

	//Reconcile again so Reconcile() checks for the OperatorSource
	res, err = r.Reconcile(req)
	if err != nil {
		t.Fatalf("reconcile: (%v)", err)
	}
	if res != (reconcile.Result{Requeue: true}) {
		t.Error("reconcile did not requeue as expected")
	}
	// Get the updated OperatorSource object
	req.Name = opsrcName
	opsrc = &opsrcv1.OperatorSource{}
	err = r.client.Get(context.TODO(), types.NamespacedName{
		Namespace: utils.OPERATOR_MKTPLACE_NS,
	}, opsrc)
	if err != nil {
		t.Errorf("get OperatorSource: (%v)", err)
	}

	// Reconcile again so Reconcile() checks for RazeeDeployment
	req.Name = name
	res, err = r.Reconcile(req)
	if err != nil {
		t.Fatalf("reconcile: (%v)", err)
	}
	if res != (reconcile.Result{Requeue: true}) {
		t.Error("reconcile did not requeue as expected")
	}
	// Get the updated RazeeDeployment Object
	req.Name = razeeName
	razeedeployment = &marketplacev1alpha1.RazeeDeployment{}
	err = r.client.Get(context.TODO(), req.NamespacedName, razeedeployment)
	if err != nil {
		t.Errorf("get RazeeDeployment: (%v)", err)
	}

	// Reconcile again so Reconcile() checks for MeterBase
	req.Name = name
	res, err = r.Reconcile(req)
	if err != nil {
		t.Fatalf("reconcile: (%v)", err)
	}
	if res != (reconcile.Result{}) {
		t.Error("reconcile did not result with expected outcome of Requeue: False")
	}

	// Get the updated MeterBase Object
	req.Name = meterBaseName
	meterbase = &marketplacev1alpha1.MeterBase{}
	err = r.client.Get(context.TODO(), req.NamespacedName, meterbase)
	if err != nil {
		t.Errorf("get meterbase: (%v)", err)
	}

}

// Test whether flags have been set or not
func TestMarketplaceConfigControllerFlags(t *testing.T) {
	flagset := FlagSet()

	if !flagset.HasFlags() {
		t.Errorf("no flags on flagset")
	}
}

func buildMarketplaceConfigCR(name, namespace string, replicas int32) *marketplacev1alpha1.MarketplaceConfig {
	return &marketplacev1alpha1.MarketplaceConfig{
		ObjectMeta: metav1.ObjectMeta{
			Name:      name,
			Namespace: namespace,
		},
		Spec: marketplacev1alpha1.MarketplaceConfigSpec{
			Size: replicas,
		},
	}
}<|MERGE_RESOLUTION|>--- conflicted
+++ resolved
@@ -7,13 +7,8 @@
 	opsrcApi "github.com/operator-framework/operator-marketplace/pkg/apis"
 	opsrcv1 "github.com/operator-framework/operator-marketplace/pkg/apis/operators/v1"
 	"github.com/spf13/viper"
-<<<<<<< HEAD
 	marketplacev1alpha1 "github.ibm.com/symposium/redhat-marketplace-operator/pkg/apis/marketplace/v1alpha1"
 
-=======
-	marketplacev1alpha1 "github.ibm.com/symposium/marketplace-operator/pkg/apis/marketplace/v1alpha1"
-	"github.ibm.com/symposium/marketplace-operator/pkg/utils"
->>>>>>> 12d6b32e
 	appsv1 "k8s.io/api/apps/v1"
 	metav1 "k8s.io/apimachinery/pkg/apis/meta/v1"
 	"k8s.io/apimachinery/pkg/runtime"
@@ -32,19 +27,12 @@
 	viper.Set("autoinstall", true)
 
 	var (
-<<<<<<< HEAD
-		opsrcName       = "redhat-redhat-marketplace-operators"
-		name            = "markeplaceconfig"
-		namespace       = "redhat-marketplace-operator"
-		replicas  int32 = 1
-=======
 		name                = "markeplaceconfig"
 		opsrcName           = "redhat-marketplace-operators"
 		razeeName           = "rhm-marketplaceconfig-razeedeployment"
 		meterBaseName       = "rhm-marketplaceconfig-meterbase"
 		namespace           = "redhat-marketplace-operator"
 		replicas      int32 = 1
->>>>>>> 12d6b32e
 	)
 
 	// Declare resources
